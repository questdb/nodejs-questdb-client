--- conflicted
+++ resolved
@@ -41,13 +41,8 @@
     // ingest each price update into the database using the sender
     let count = 0;
     await subscribe(workerData.ticker, async (tick) => {
-<<<<<<< HEAD
       await sender
-          .table('prices')
-=======
-      sender
           .table('prices_nodejs')
->>>>>>> f8c221ee
           .symbol('ticker', tick.ticker)
           .floatColumn('price', tick.price)
           .atNow();
