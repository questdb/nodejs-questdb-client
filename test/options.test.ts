// @ts-check
import { describe, it, expect, beforeAll, afterAll } from "vitest";
import { Agent } from "undici";

import { SenderOptions } from "../src/options";
import { MockHttp } from "./util/mockhttp";
import { readFileSync } from "fs";

const MOCK_HTTP_PORT = 9097;
const MOCK_HTTPS_PORT = 9096;

const proxyOptions = {
  key: readFileSync("test/certs/server/server.key"),
  cert: readFileSync("test/certs/server/server.crt"),
  ca: readFileSync("test/certs/ca/ca.crt"),
};
<<<<<<< HEAD

process.env["NODE_TLS_REJECT_UNAUTHORIZED"] = "0";
=======
>>>>>>> 1d433597

describe("Configuration string parser suite", function () {
  const mockHttp = new MockHttp();
  const mockHttps = new MockHttp();

  beforeAll(async function () {
    await mockHttp.start(MOCK_HTTP_PORT);
    await mockHttps.start(MOCK_HTTPS_PORT, true, proxyOptions);
  });

  afterAll(async function () {
    await mockHttp.stop();
    await mockHttps.stop();
  }, 30000);

  it("can parse a basic config string", async function () {
    const options = await SenderOptions.fromConfig(
      "https::addr=host;username=user1;password=pwd;protocol_version=2",
    );
    expect(options.protocol).toBe("https");
    expect(options.protocol_version).toBe("2");
    expect(options.addr).toBe("host");
    expect(options.username).toBe("user1");
    expect(options.password).toBe("pwd");
  });

  it("can parse a config string from environment variable", async function () {
    process.env.QDB_CLIENT_CONF = "tcp::addr=host;";
    const options = await SenderOptions.fromEnv();
    expect(options.protocol).toBe("tcp");
    expect(options.addr).toBe("host");
  });

  it("accepts only lowercase protocols", async function () {
    let options = await SenderOptions.fromConfig("tcp::addr=host;");
    expect(options.protocol).toBe("tcp");

    options = await SenderOptions.fromConfig("tcps::addr=host;");
    expect(options.protocol).toBe("tcps");

    options = await SenderOptions.fromConfig(
      "http::addr=host;protocol_version=2",
    );
    expect(options.protocol).toBe("http");

    options = await SenderOptions.fromConfig(
      "https::addr=host;protocol_version=2",
    );
    expect(options.protocol).toBe("https");

    await expect(
      async () => await SenderOptions.fromConfig("HTTP::"),
    ).rejects.toThrow(
      "Invalid protocol: 'HTTP', accepted protocols: 'http', 'https', 'tcp', 'tcps'",
    );
    await expect(
      async () => await SenderOptions.fromConfig("Http::"),
    ).rejects.toThrow(
      "Invalid protocol: 'Http', accepted protocols: 'http', 'https', 'tcp', 'tcps'",
    );
    await expect(
      async () => await SenderOptions.fromConfig("HtTps::"),
    ).rejects.toThrow(
      "Invalid protocol: 'HtTps', accepted protocols: 'http', 'https', 'tcp', 'tcps'",
    );

    await expect(
      async () => await SenderOptions.fromConfig("TCP::"),
    ).rejects.toThrow(
      "Invalid protocol: 'TCP', accepted protocols: 'http', 'https', 'tcp', 'tcps'",
    );
    await expect(
      async () => await SenderOptions.fromConfig("TcP::"),
    ).rejects.toThrow(
      "Invalid protocol: 'TcP', accepted protocols: 'http', 'https', 'tcp', 'tcps'",
    );
    await expect(
      async () => await SenderOptions.fromConfig("Tcps::"),
    ).rejects.toThrow(
      "Invalid protocol: 'Tcps', accepted protocols: 'http', 'https', 'tcp', 'tcps'",
    );
  });

  it("considers that keys and values are case-sensitive", async function () {
    const options = await SenderOptions.fromConfig(
      "tcps::addr=Host;username=useR1;token=TOKEN;",
    );
    expect(options.protocol).toBe("tcps");
    expect(options.addr).toBe("Host");
    expect(options.username).toBe("useR1");
    expect(options.token).toBe("TOKEN");

    await expect(
      async () =>
        await SenderOptions.fromConfig(
          "tcps::addr=Host;UserNAME=useR1;PaSswOrD=pWd;",
        ),
    ).rejects.toThrow("Unknown configuration key: 'UserNAME'");
    await expect(
      async () =>
        await SenderOptions.fromConfig("tcps::addr=Host;PaSswOrD=pWd;"),
    ).rejects.toThrow("Unknown configuration key: 'PaSswOrD'");
  });

  it("can parse with or without the last semicolon", async function () {
    let options = await SenderOptions.fromConfig(
      "https::addr=host:9002;protocol_version=2;",
    );
    expect(options.protocol).toBe("https");
    expect(options.addr).toBe("host:9002");

    options = await SenderOptions.fromConfig(
      "https::addr=host:9002;protocol_version=2",
    );
    expect(options.protocol).toBe("https");
    expect(options.addr).toBe("host:9002");

    options = await SenderOptions.fromConfig(
      "https::addr=host:9002;token=abcde;protocol_version=2",
    );
    expect(options.protocol).toBe("https");
    expect(options.addr).toBe("host:9002");
    expect(options.token).toBe("abcde");

    options = await SenderOptions.fromConfig(
      "https::addr=host:9002;token=abcde;protocol_version=2;",
    );
    expect(options.protocol).toBe("https");
    expect(options.addr).toBe("host:9002");
    expect(options.token).toBe("abcde");

    options = await SenderOptions.fromConfig(
      "https::addr=host:9002;protocol_version=2;token=abcde;;",
    );
    expect(options.protocol).toBe("https");
    expect(options.addr).toBe("host:9002");
    expect(options.token).toBe("abcde;");

    options = await SenderOptions.fromConfig(
      "https::addr=host:9002;protocol_version=2;token=abcde;;;",
    );
    expect(options.protocol).toBe("https");
    expect(options.addr).toBe("host:9002");
    expect(options.token).toBe("abcde;");
  });

  it("can parse escaped config string values", async function () {
    const options = await SenderOptions.fromConfig(
      "https::addr=host:9002;protocol_version=2;username=us;;;;;;er;;1;;;password=p;;wd;",
    );
    expect(options.protocol).toBe("https");
    expect(options.addr).toBe("host:9002");
    expect(options.username).toBe("us;;;er;1;");
    expect(options.password).toBe("p;wd");
  });

  it("can parse the address", async function () {
    let options = await SenderOptions.fromConfig(
      "https::addr=host1:9002;token=resttoken123;protocol_version=2;",
    );
    expect(options.protocol).toBe("https");
    expect(options.protocol_version).toBe("2");
    expect(options.addr).toBe("host1:9002");
    expect(options.host).toBe("host1");
    expect(options.port).toBe(9002);
    expect(options.token).toBe("resttoken123");

    options = await SenderOptions.fromConfig(
      "tcps::addr=host2:9005;username=user1;token=jwkprivkey123;",
    );
    expect(options.protocol).toBe("tcps");
    expect(options.addr).toBe("host2:9005");
    expect(options.host).toBe("host2");
    expect(options.port).toBe(9005);
    expect(options.username).toBe("user1");
    expect(options.token).toBe("jwkprivkey123");
  });

  it("can default the port", async function () {
    let options = await SenderOptions.fromConfig(
      "https::addr=hostname;protocol_version=2;token=resttoken123;",
    );
    expect(options.protocol).toBe("https");
    expect(options.addr).toBe("hostname");
    expect(options.host).toBe("hostname");
    expect(options.port).toBe(9000);
    expect(options.token).toBe("resttoken123");

    options = await SenderOptions.fromConfig(
      "http::addr=hostname;protocol_version=2;token=resttoken123;",
    );
    expect(options.protocol).toBe("http");
    expect(options.addr).toBe("hostname");
    expect(options.host).toBe("hostname");
    expect(options.port).toBe(9000);
    expect(options.token).toBe("resttoken123");

    options = await SenderOptions.fromConfig(
      "tcps::addr=hostname;username=user1;token=jwkprivkey123;",
    );
    expect(options.protocol).toBe("tcps");
    expect(options.addr).toBe("hostname");
    expect(options.host).toBe("hostname");
    expect(options.port).toBe(9009);
    expect(options.username).toBe("user1");
    expect(options.token).toBe("jwkprivkey123");

    options = await SenderOptions.fromConfig(
      "tcp::addr=hostname;username=user1;token=jwkprivkey123;",
    );
    expect(options.protocol).toBe("tcp");
    expect(options.addr).toBe("hostname");
    expect(options.host).toBe("hostname");
    expect(options.port).toBe(9009);
    expect(options.username).toBe("user1");
    expect(options.token).toBe("jwkprivkey123");
  });

  it("can parse protocol version", async function () {
    // invalid protocol version
    await expect(
      async () =>
        await SenderOptions.fromConfig("tcp::addr=hostname;protocol_version=3"),
    ).rejects.toThrow(
      "Invalid protocol version: '3', accepted values: 'auto', '1', '2'",
<<<<<<< HEAD
    );
    await expect(
      async () =>
        await SenderOptions.fromConfig(
          "http::addr=hostname;protocol_version=0",
        ),
    ).rejects.toThrow(
      "Invalid protocol version: '0', accepted values: 'auto', '1', '2'",
    );
    await expect(
      async () =>
        await SenderOptions.fromConfig(
          "http::addr=hostname;protocol_version=-1",
        ),
    ).rejects.toThrow(
      "Invalid protocol version: '-1', accepted values: 'auto', '1', '2'",
    );
    await expect(
      async () =>
        await SenderOptions.fromConfig(
          "https::addr=hostname;protocol_version=automatic",
        ),
    ).rejects.toThrow(
      "Invalid protocol version: 'automatic', accepted values: 'auto', '1', '2'",
    );

    let options: SenderOptions;

    // defaults with supported versions: 1,2
    mockHttp.reset();
    mockHttps.reset();
=======
    );
    await expect(
      async () =>
        await SenderOptions.fromConfig(
          "http::addr=hostname;protocol_version=0",
        ),
    ).rejects.toThrow(
      "Invalid protocol version: '0', accepted values: 'auto', '1', '2'",
    );
    await expect(
      async () =>
        await SenderOptions.fromConfig(
          "http::addr=hostname;protocol_version=-1",
        ),
    ).rejects.toThrow(
      "Invalid protocol version: '-1', accepted values: 'auto', '1', '2'",
    );
    await expect(
      async () =>
        await SenderOptions.fromConfig(
          "https::addr=hostname;protocol_version=automatic",
        ),
    ).rejects.toThrow(
      "Invalid protocol version: 'automatic', accepted values: 'auto', '1', '2'",
    );

    let options: SenderOptions;

    // defaults with supported versions: 1,2
    mockHttp.reset();
    mockHttps.reset();
    options = await SenderOptions.fromConfig("tcp::addr=localhost");
    expect(options.protocol_version).toBe("1");
    options = await SenderOptions.fromConfig("tcps::addr=localhost");
    expect(options.protocol_version).toBe("1");
    options = await SenderOptions.fromConfig(
      `http::addr=localhost:${MOCK_HTTP_PORT}`,
    );
    expect(options.protocol_version).toBe("2");
    options = await SenderOptions.fromConfig(
      `https::addr=localhost:${MOCK_HTTPS_PORT};tls_verify=unsafe_off`,
    );
    expect(options.protocol_version).toBe("2");

    // defaults with supported versions: 1
    const only1 = {
      settings: {
        config: { "line.proto.support.versions": [1] },
      },
    };
    mockHttp.reset(only1);
    mockHttps.reset(only1);
    options = await SenderOptions.fromConfig("tcp::addr=localhost");
    expect(options.protocol_version).toBe("1");
    options = await SenderOptions.fromConfig("tcps::addr=localhost");
    expect(options.protocol_version).toBe("1");
    options = await SenderOptions.fromConfig(
      `http::addr=localhost:${MOCK_HTTP_PORT}`,
    );
    expect(options.protocol_version).toBe("1");
    options = await SenderOptions.fromConfig(
      `https::addr=localhost:${MOCK_HTTPS_PORT};tls_verify=unsafe_off`,
    );
    expect(options.protocol_version).toBe("1");

    // defaults with no supported versions
    const noVersions = {
      settings: {
        config: {},
      },
    };
    mockHttp.reset(noVersions);
    mockHttps.reset(noVersions);
>>>>>>> 1d433597
    options = await SenderOptions.fromConfig("tcp::addr=localhost");
    expect(options.protocol_version).toBe("1");
    options = await SenderOptions.fromConfig("tcps::addr=localhost");
    expect(options.protocol_version).toBe("1");
    options = await SenderOptions.fromConfig(
      `http::addr=localhost:${MOCK_HTTP_PORT}`,
    );
<<<<<<< HEAD
    expect(options.protocol_version).toBe("2");
    options = await SenderOptions.fromConfig(
      `https::addr=localhost:${MOCK_HTTPS_PORT};tls_verify=unsafe_off`,
    );
    expect(options.protocol_version).toBe("2");

    // defaults with supported versions: 1
    const only1 = {
      settings: {
        config: { "line.proto.support.versions": [1] },
      },
    };
    mockHttp.reset(only1);
    mockHttps.reset(only1);
=======
    expect(options.protocol_version).toBe("1");
    options = await SenderOptions.fromConfig(
      `https::addr=localhost:${MOCK_HTTPS_PORT};tls_verify=unsafe_off`,
    );
    expect(options.protocol_version).toBe("1");

    // defaults with no match with supported versions
    const no1and2 = {
      settings: {
        config: { "line.proto.support.versions": [3, 5] },
      },
    };
    mockHttp.reset(no1and2);
    mockHttps.reset(no1and2);
>>>>>>> 1d433597
    options = await SenderOptions.fromConfig("tcp::addr=localhost");
    expect(options.protocol_version).toBe("1");
    options = await SenderOptions.fromConfig("tcps::addr=localhost");
    expect(options.protocol_version).toBe("1");
<<<<<<< HEAD
    options = await SenderOptions.fromConfig(
      `http::addr=localhost:${MOCK_HTTP_PORT}`,
    );
    expect(options.protocol_version).toBe("1");
    options = await SenderOptions.fromConfig(
      `https::addr=localhost:${MOCK_HTTPS_PORT};tls_verify=unsafe_off`,
    );
    expect(options.protocol_version).toBe("1");

    // defaults with no supported versions
    const noVersions = {
      settings: {
        config: {},
      },
    };
    mockHttp.reset(noVersions);
    mockHttps.reset(noVersions);
    options = await SenderOptions.fromConfig("tcp::addr=localhost");
    expect(options.protocol_version).toBe("1");
    options = await SenderOptions.fromConfig("tcps::addr=localhost");
    expect(options.protocol_version).toBe("1");
    options = await SenderOptions.fromConfig(
      `http::addr=localhost:${MOCK_HTTP_PORT}`,
    );
    expect(options.protocol_version).toBe("1");
    options = await SenderOptions.fromConfig(
      `https::addr=localhost:${MOCK_HTTPS_PORT};tls_verify=unsafe_off`,
    );
    expect(options.protocol_version).toBe("1");

    // defaults with no match with supported versions
    const no1and2 = {
      settings: {
        config: { "line.proto.support.versions": [3, 5] },
      },
    };
    mockHttp.reset(no1and2);
    mockHttps.reset(no1and2);
    options = await SenderOptions.fromConfig("tcp::addr=localhost");
    expect(options.protocol_version).toBe("1");
    options = await SenderOptions.fromConfig("tcps::addr=localhost");
    expect(options.protocol_version).toBe("1");
    await expect(
      async () =>
        await SenderOptions.fromConfig(
          `http::addr=localhost:${MOCK_HTTP_PORT};tls_verify=unsafe_off`,
        ),
    ).rejects.toThrow(
      "Unsupported protocol versions received from server: 3,5",
    );
=======
    await expect(
      async () =>
        await SenderOptions.fromConfig(
          `http::addr=localhost:${MOCK_HTTP_PORT};tls_verify=unsafe_off`,
        ),
    ).rejects.toThrow(
      "Unsupported protocol versions received from server: 3,5",
    );
>>>>>>> 1d433597
    await expect(
      async () =>
        await SenderOptions.fromConfig(
          `https::addr=localhost:${MOCK_HTTPS_PORT};tls_verify=unsafe_off`,
        ),
    ).rejects.toThrow(
      "Unsupported protocol versions received from server: 3,5",
    );

    // auto, 1, 2 with each protocol (tcp, tcps, http, https), supported versions: 1,2
    mockHttp.reset();
    mockHttps.reset();
    options = await SenderOptions.fromConfig(
      "tcp::addr=localhost;protocol_version=1",
    );
    expect(options.protocol_version).toBe("1");
    options = await SenderOptions.fromConfig(
      "tcp::addr=localhost;protocol_version=2",
    );
    expect(options.protocol_version).toBe("2");
    options = await SenderOptions.fromConfig(
      "tcp::addr=localhost;protocol_version=auto",
    );
    expect(options.protocol_version).toBe("1");
<<<<<<< HEAD

    options = await SenderOptions.fromConfig(
      "tcps::addr=localhost;protocol_version=1",
    );
    expect(options.protocol_version).toBe("1");
    options = await SenderOptions.fromConfig(
      "tcps::addr=localhost;protocol_version=2",
    );
    expect(options.protocol_version).toBe("2");
    options = await SenderOptions.fromConfig(
      "tcps::addr=localhost;protocol_version=auto",
    );
    expect(options.protocol_version).toBe("1");

    options = await SenderOptions.fromConfig(
=======

    options = await SenderOptions.fromConfig(
      "tcps::addr=localhost;protocol_version=1",
    );
    expect(options.protocol_version).toBe("1");
    options = await SenderOptions.fromConfig(
      "tcps::addr=localhost;protocol_version=2",
    );
    expect(options.protocol_version).toBe("2");
    options = await SenderOptions.fromConfig(
      "tcps::addr=localhost;protocol_version=auto",
    );
    expect(options.protocol_version).toBe("1");

    options = await SenderOptions.fromConfig(
>>>>>>> 1d433597
      `http::addr=localhost:${MOCK_HTTP_PORT};protocol_version=1`,
    );
    expect(options.protocol_version).toBe("1");
    options = await SenderOptions.fromConfig(
      `http::addr=localhost:${MOCK_HTTP_PORT};protocol_version=2`,
    );
    expect(options.protocol_version).toBe("2");
    options = await SenderOptions.fromConfig(
      `http::addr=localhost:${MOCK_HTTP_PORT};protocol_version=auto`,
    );
    expect(options.protocol_version).toBe("2");

    options = await SenderOptions.fromConfig(
      `https::addr=localhost:${MOCK_HTTPS_PORT};protocol_version=1`,
    );
    expect(options.protocol_version).toBe("1");
    options = await SenderOptions.fromConfig(
      `https::addr=localhost:${MOCK_HTTPS_PORT};protocol_version=2`,
    );
    expect(options.protocol_version).toBe("2");
    options = await SenderOptions.fromConfig(
      `https::addr=localhost:${MOCK_HTTPS_PORT};tls_verify=unsafe_off;protocol_version=auto`,
    );
    expect(options.protocol_version).toBe("2");
  });

  it("fails if port is not a positive integer", async function () {
    await expect(
      async () => await SenderOptions.fromConfig("tcp::addr=host:;"),
    ).rejects.toThrow("Port is required");
    await expect(
      async () => await SenderOptions.fromConfig("tcp::addr=host:0"),
    ).rejects.toThrow("Invalid port: 0");
    await expect(
      async () => await SenderOptions.fromConfig("tcp::addr=host:0.2"),
    ).rejects.toThrow("Invalid port: 0.2");
    await expect(
      async () => await SenderOptions.fromConfig("tcp::addr=host:-2"),
    ).rejects.toThrow("Invalid port: -2");
    await expect(
      async () => await SenderOptions.fromConfig("tcp::addr=host:!;"),
    ).rejects.toThrow("Invalid port: '!'");
    await expect(
      async () => await SenderOptions.fromConfig("tcp::addr=host:9009x;"),
    ).rejects.toThrow("Invalid port: '9009x'");
    await expect(
      async () => await SenderOptions.fromConfig("tcp::addr=host:900 9;"),
    ).rejects.toThrow("Invalid port: '900 9'");
  });

  it("fails if init_buf_size is not a positive integer", async function () {
    await expect(
      async () =>
        await SenderOptions.fromConfig("tcp::addr=host;init_buf_size=;"),
    ).rejects.toThrow(
      "Invalid configuration, value is not set for 'init_buf_size'",
    );
    await expect(
      async () =>
        await SenderOptions.fromConfig("tcp::addr=host;init_buf_size=1024a;"),
    ).rejects.toThrow(
      "Invalid initial buffer size option, not a number: '1024a'",
    );
    await expect(
      async () =>
        await SenderOptions.fromConfig("tcp::addr=host;init_buf_size=102 4;"),
    ).rejects.toThrow(
      "Invalid initial buffer size option, not a number: '102 4'",
    );
    await expect(
      async () =>
        await SenderOptions.fromConfig("tcp::addr=host;init_buf_size=0;"),
    ).rejects.toThrow("Invalid initial buffer size option: 0");
  });

  it("fails if max_buf_size is not a positive integer", async function () {
    await expect(
      async () =>
        await SenderOptions.fromConfig("tcp::addr=host;max_buf_size=;"),
    ).rejects.toThrow(
      "Invalid configuration, value is not set for 'max_buf_size'",
    );
    await expect(
      async () =>
        await SenderOptions.fromConfig("tcp::addr=host;max_buf_size=1024a;"),
    ).rejects.toThrow("Invalid max buffer size option, not a number: '1024a'");
    await expect(
      async () =>
        await SenderOptions.fromConfig("tcp::addr=host;max_buf_size=102 4;"),
    ).rejects.toThrow("Invalid max buffer size option, not a number: '102 4'");
    await expect(
      async () =>
        await SenderOptions.fromConfig("tcp::addr=host;max_buf_size=0;"),
    ).rejects.toThrow("Invalid max buffer size option: 0");
  });

  it("rejects missing or empty hostname", async function () {
    await expect(
      async () => await SenderOptions.fromConfig("http::"),
    ).rejects.toThrow("Invalid configuration, 'addr' is required");
    await expect(
      async () => await SenderOptions.fromConfig("http::;"),
    ).rejects.toThrow("Missing '=' sign in ''");
    await expect(
      async () => await SenderOptions.fromConfig("http::addr=;"),
    ).rejects.toThrow("Invalid configuration, value is not set for 'addr'");
    await expect(
      async () => await SenderOptions.fromConfig("http::addr=;username=user1;"),
    ).rejects.toThrow("Invalid configuration, value is not set for 'addr'");
    await expect(
      async () => await SenderOptions.fromConfig("http::username=user1;addr=;"),
    ).rejects.toThrow("Invalid configuration, value is not set for 'addr'");
    await expect(
      async () => await SenderOptions.fromConfig("http::addr=:9000;"),
    ).rejects.toThrow("Host name is required");

    const options = await SenderOptions.fromConfig(
      "http::addr=x;protocol_version=2",
    );
    expect(options.protocol).toBe("http");
    expect(options.host).toBe("x");
  });

  it("does not default optional fields", async function () {
    const options = await SenderOptions.fromConfig(
      "https::addr=host:9000;token=abcdef123;protocol_version=2;",
    );
    expect(options.protocol).toBe("https");
    expect(options.token).toBe("abcdef123");
    expect(options.username).toBe(undefined);
    expect(options.password).toBe(undefined);
  });

  it("rejects invalid config value", async function () {
    await expect(
      async () =>
        await SenderOptions.fromConfig("http::addr=host:9000;username=;"),
    ).rejects.toThrow("Invalid configuration, value is not set for 'username'");

    await expect(
      async () =>
        await SenderOptions.fromConfig("http::addr=host:9000;username=user\t;"),
    ).rejects.toThrow(
      "Invalid configuration, control characters are not allowed: 'user\t'",
    );
    await expect(
      async () =>
        await SenderOptions.fromConfig("http::addr=host:9000;username=user\n;"),
    ).rejects.toThrow(
      "Invalid configuration, control characters are not allowed: 'user\n'",
    );

    let options = await SenderOptions.fromConfig(
      "http::addr=host:9000;username=us\x7Eer;protocol_version=2;",
    );
    expect(options.protocol).toBe("http");
    expect(options.addr).toBe("host:9000");
    expect(options.username).toBe("us\x7Eer");

    await expect(
      async () =>
        await SenderOptions.fromConfig(
          "http::addr=host:9000;username=us\x7Fer;",
        ),
    ).rejects.toThrow(
      "Invalid configuration, control characters are not allowed: 'us\x7Fer'",
    );
    await expect(
      async () =>
        await SenderOptions.fromConfig(
          "http::addr=host:9000;username=us\x9Fer;",
        ),
    ).rejects.toThrow(
      "Invalid configuration, control characters are not allowed: 'us\x9Fer'",
    );

    options = await SenderOptions.fromConfig(
      "http::addr=host:9000;username=us\xA0er;protocol_version=2;",
    );
    expect(options.protocol).toBe("http");
    expect(options.addr).toBe("host:9000");
    expect(options.username).toBe("us\xA0er");
  });

  it("reject invalid config keys", async function () {
    await expect(
      async () =>
        await SenderOptions.fromConfig(
          "http::addr=host:9000;username=user1;pass=pwd;",
        ),
    ).rejects.toThrow("Unknown configuration key: 'pass'");
    await expect(
      async () =>
        await SenderOptions.fromConfig(
          "http::addr=host:9000;user=user1;password=pwd;",
        ),
    ).rejects.toThrow("Unknown configuration key: 'user'");
    await expect(
      async () =>
        await SenderOptions.fromConfig(
          "http::addr=host:9000;username =user1;password=pwd;",
        ),
    ).rejects.toThrow("Unknown configuration key: 'username '");
    await expect(
      async () =>
        await SenderOptions.fromConfig(
          "http::addr=host:9000; username=user1;password=pwd;",
        ),
    ).rejects.toThrow("Unknown configuration key: ' username'");
    await expect(
      async () =>
        await SenderOptions.fromConfig(
          "http::addr=host:9000;user name=user1;password=pwd;",
        ),
    ).rejects.toThrow("Unknown configuration key: 'user name'");
  });

  it("rejects keys without value", async function () {
    await expect(
      async () => await SenderOptions.fromConfig("http::addr;username=user1"),
    ).rejects.toThrow("Missing '=' sign in 'addr'");
    await expect(
      async () =>
        await SenderOptions.fromConfig("http::addr=host:9000;username;"),
    ).rejects.toThrow("Missing '=' sign in 'username'");
  });

  it("throws error if protocol is invalid", async function () {
    await expect(
      async () =>
        await SenderOptions.fromConfig(
          "::addr=host;username=user1;password=pwd;",
        ),
    ).rejects.toThrow(
      "Invalid protocol: '', accepted protocols: 'http', 'https', 'tcp', 'tcps'",
    );
    await expect(
      async () =>
        await SenderOptions.fromConfig(
          "htt::addr=host;username=user1;password=pwd;",
        ),
    ).rejects.toThrow(
      "Invalid protocol: 'htt', accepted protocols: 'http', 'https', 'tcp', 'tcps'",
    );
  });

  it("throws error if protocol is missing", async function () {
    await expect(
      async () =>
        await SenderOptions.fromConfig(
          "addr=host;username=user1;password=pwd;",
        ),
    ).rejects.toThrow(
      "Missing protocol, configuration string format: 'protocol::key1=value1;key2=value2;key3=value3;'",
    );
    await expect(
      async () =>
        await SenderOptions.fromConfig(
          "https:addr=host;username=user1;password=pwd;",
        ),
    ).rejects.toThrow(
      "Missing protocol, configuration string format: 'protocol::key1=value1;key2=value2;key3=value3;'",
    );
    await expect(
      async () =>
        await SenderOptions.fromConfig(
          "https addr=host;username=user1;password=pwd;",
        ),
    ).rejects.toThrow(
      "Missing protocol, configuration string format: 'protocol::key1=value1;key2=value2;key3=value3;'",
    );
  });

  it("throws error if configuration string is missing", async function () {
    // @ts-expect-error - Testing invalid input
    await expect(async () => await SenderOptions.fromConfig()).rejects.toThrow(
      "Configuration string is missing",
    );
    await expect(
      async () => await SenderOptions.fromConfig(""),
    ).rejects.toThrow("Configuration string is missing");
    await expect(
      async () => await SenderOptions.fromConfig(null),
    ).rejects.toThrow("Configuration string is missing");
    await expect(
      async () => await SenderOptions.fromConfig(undefined),
    ).rejects.toThrow("Configuration string is missing");
  });

  it("can parse auto_flush config", async function () {
    let options = await SenderOptions.fromConfig(
      "http::addr=host:9000;protocol_version=2;auto_flush=on;",
    );
    expect(options.protocol).toBe("http");
    expect(options.host).toBe("host");
    expect(options.port).toBe(9000);
    expect(options.auto_flush).toBe(true);

    options = await SenderOptions.fromConfig(
      "http::addr=host:9000;protocol_version=2;auto_flush=off;",
    );
    expect(options.protocol).toBe("http");
    expect(options.host).toBe("host");
    expect(options.port).toBe(9000);
    expect(options.auto_flush).toBe(false);

    await expect(
      async () =>
        await SenderOptions.fromConfig(
          "http::addr=host:9000;protocol_version=2;auto_flush=ON;",
        ),
    ).rejects.toThrow("Invalid auto flush option: 'ON'");
    await expect(
      async () =>
        await SenderOptions.fromConfig(
          "http::addr=host:9000;protocol_version=2;auto_flush=On;",
        ),
    ).rejects.toThrow("Invalid auto flush option: 'On'");
    await expect(
      async () =>
        await SenderOptions.fromConfig(
          "http::addr=host:9000;protocol_version=2;auto_flush=true;",
        ),
    ).rejects.toThrow("Invalid auto flush option: 'true'");
    await expect(
      async () =>
        await SenderOptions.fromConfig(
          "http::addr=host:9000;protocol_version=2;auto_flush=OFF;",
        ),
    ).rejects.toThrow("Invalid auto flush option: 'OFF'");
    await expect(
      async () =>
        await SenderOptions.fromConfig(
          "http::addr=host:9000;protocol_version=2;auto_flush=Off;",
        ),
    ).rejects.toThrow("Invalid auto flush option: 'Off'");
    await expect(
      async () =>
        await SenderOptions.fromConfig(
          "http::addr=host:9000;protocol_version=2;auto_flush=false;",
        ),
    ).rejects.toThrow("Invalid auto flush option: 'false'");
  });

  it("can parse auto_flush_rows config", async function () {
    let options = await SenderOptions.fromConfig(
      "http::addr=host:9000;protocol_version=2;auto_flush_rows=123;",
    );
    expect(options.protocol).toBe("http");
    expect(options.auto_flush_rows).toBe(123);

    options = await SenderOptions.fromConfig(
      "http::addr=host:9000;protocol_version=2;auto_flush_rows=0;",
    );
    expect(options.protocol).toBe("http");
    expect(options.auto_flush_rows).toBe(0);

    await expect(
      async () =>
        await SenderOptions.fromConfig(
          "http::addr=host:9000;protocol_version=2;auto_flush_rows=-123;",
        ),
    ).rejects.toThrow("Invalid auto flush rows option: -123");
    await expect(
      async () =>
        await SenderOptions.fromConfig(
          "http::addr=host:9000;protocol_version=2;auto_flush_rows=1.23;",
        ),
    ).rejects.toThrow("Invalid auto flush rows option: 1.23");
    await expect(
      async () =>
        await SenderOptions.fromConfig(
          "http::addr=host:9000;protocol_version=2;auto_flush_rows=123x;",
        ),
    ).rejects.toThrow("Invalid auto flush rows option, not a number: '123x'");
    await expect(
      async () =>
        await SenderOptions.fromConfig(
          "http::addr=host:9000;protocol_version=2;auto_flush_rows=a123;",
        ),
    ).rejects.toThrow("Invalid auto flush rows option, not a number: 'a123'");
    await expect(
      async () =>
        await SenderOptions.fromConfig(
          "http::addr=host:9000;protocol_version=2;auto_flush_rows=1w23;",
        ),
    ).rejects.toThrow("Invalid auto flush rows option, not a number: '1w23'");
  });

  it("can parse auto_flush_interval config", async function () {
    let options = await SenderOptions.fromConfig(
      "http::addr=host:9000;protocol_version=2;auto_flush_interval=30",
    );
    expect(options.protocol).toBe("http");
    expect(options.auto_flush_interval).toBe(30);

    options = await SenderOptions.fromConfig(
      "http::addr=host:9000;protocol_version=2;auto_flush_interval=0",
    );
    expect(options.protocol).toBe("http");
    expect(options.auto_flush_interval).toBe(0);

    await expect(
      async () =>
        await SenderOptions.fromConfig(
          "http::addr=host:9000;protocol_version=2;auto_flush_interval=-60",
        ),
    ).rejects.toThrow("Invalid auto flush interval option: -60");
    await expect(
      async () =>
        await SenderOptions.fromConfig(
          "http::addr=host:9000;protocol_version=2;auto_flush_interval=-6.0",
        ),
    ).rejects.toThrow("Invalid auto flush interval option: -6");
    await expect(
      async () =>
        await SenderOptions.fromConfig(
          "http::addr=host:9000;protocol_version=2;auto_flush_interval=60x",
        ),
    ).rejects.toThrow(
      "Invalid auto flush interval option, not a number: '60x'",
    );
    await expect(
      async () =>
        await SenderOptions.fromConfig(
          "http::addr=host:9000;protocol_version=2;auto_flush_interval=a60",
        ),
    ).rejects.toThrow(
      "Invalid auto flush interval option, not a number: 'a60'",
    );
    await expect(
      async () =>
        await SenderOptions.fromConfig(
          "http::addr=host:9000;protocol_version=2;auto_flush_interval=6w0",
        ),
    ).rejects.toThrow(
      "Invalid auto flush interval option, not a number: '6w0'",
    );
  });

  it("can parse tls_verify config", async function () {
    let options = await SenderOptions.fromConfig(
      "http::addr=host:9000;protocol_version=2;tls_verify=on",
    );
    expect(options.protocol).toBe("http");
    expect(options.host).toBe("host");
    expect(options.port).toBe(9000);
    expect(options.tls_verify).toBe(true);

    options = await SenderOptions.fromConfig(
      "http::addr=host:9000;protocol_version=2;tls_verify=unsafe_off",
    );
    expect(options.protocol).toBe("http");
    expect(options.host).toBe("host");
    expect(options.port).toBe(9000);
    expect(options.tls_verify).toBe(false);

    await expect(
      async () =>
        await SenderOptions.fromConfig(
          "http::addr=host:9000;protocol_version=2;tls_verify=ON",
        ),
    ).rejects.toThrow("Invalid TLS verify option: 'ON'");
    await expect(
      async () =>
        await SenderOptions.fromConfig(
          "http::addr=host:9000;protocol_version=2;tls_verify=On",
        ),
    ).rejects.toThrow("Invalid TLS verify option: 'On'");
    await expect(
      async () =>
        await SenderOptions.fromConfig(
          "http::addr=host:9000;protocol_version=2;tls_verify=true",
        ),
    ).rejects.toThrow("Invalid TLS verify option: 'true'");
    await expect(
      async () =>
        await SenderOptions.fromConfig(
          "http::addr=host:9000;protocol_version=2;tls_verify=OFF",
        ),
    ).rejects.toThrow("Invalid TLS verify option: 'OFF'");
    await expect(
      async () =>
        await SenderOptions.fromConfig(
          "http::addr=host:9000;protocol_version=2;tls_verify=Off",
        ),
    ).rejects.toThrow("Invalid TLS verify option: 'Off'");
    await expect(
      async () =>
        await SenderOptions.fromConfig(
          "http::addr=host:9000;protocol_version=2;tls_verify=UNSAFE_OFF",
        ),
    ).rejects.toThrow("Invalid TLS verify option: 'UNSAFE_OFF'");
    await expect(
      async () =>
        await SenderOptions.fromConfig(
          "http::addr=host:9000;protocol_version=2;tls_verify=Unsafe_Off",
        ),
    ).rejects.toThrow("Invalid TLS verify option: 'Unsafe_Off'");
    await expect(
      async () =>
        await SenderOptions.fromConfig(
          "http::addr=host:9000;protocol_version=2;tls_verify=false",
        ),
    ).rejects.toThrow("Invalid TLS verify option: 'false'");
  });

  it("fails with tls_roots or tls_roots_password config", async function () {
    await expect(
      async () =>
        await SenderOptions.fromConfig(
          "http::addr=host:9000;protocol_version=2;tls_roots=/whatever/path",
        ),
    ).rejects.toThrow(
      "'tls_roots' and 'tls_roots_password' options are not supported, please, use the 'tls_ca' option or the NODE_EXTRA_CA_CERTS environment variable instead",
    );
    await expect(
      async () =>
        await SenderOptions.fromConfig(
          "http::addr=host:9000;protocol_version=2;tls_roots_password=pwd",
        ),
    ).rejects.toThrow(
      "'tls_roots' and 'tls_roots_password' options are not supported, please, use the 'tls_ca' option or the NODE_EXTRA_CA_CERTS environment variable instead",
    );
  });

  it("can parse request_min_throughput config", async function () {
    const options = await SenderOptions.fromConfig(
      "http::addr=host:9000;protocol_version=2;request_min_throughput=300",
    );
    expect(options.protocol).toBe("http");
    expect(options.request_min_throughput).toBe(300);

    await expect(
      async () =>
        await SenderOptions.fromConfig(
          "http::addr=host:9000;protocol_version=2;request_min_throughput=0",
        ),
    ).rejects.toThrow("Invalid request min throughput option: 0");
    await expect(
      async () =>
        await SenderOptions.fromConfig(
          "http::addr=host:9000;protocol_version=2;request_min_throughput=0.5",
        ),
    ).rejects.toThrow("Invalid request min throughput option: 0.5");
    await expect(
      async () =>
        await SenderOptions.fromConfig(
          "http::addr=host:9000;protocol_version=2;request_min_throughput=-60",
        ),
    ).rejects.toThrow("Invalid request min throughput option: -60");
    await expect(
      async () =>
        await SenderOptions.fromConfig(
          "http::addr=host:9000;protocol_version=2;request_min_throughput=60x",
        ),
    ).rejects.toThrow(
      "Invalid request min throughput option, not a number: '60x'",
    );
    await expect(
      async () =>
        await SenderOptions.fromConfig(
          "http::addr=host:9000;protocol_version=2;request_min_throughput=a60",
        ),
    ).rejects.toThrow(
      "Invalid request min throughput option, not a number: 'a60'",
    );
    await expect(
      async () =>
        await SenderOptions.fromConfig(
          "http::addr=host:9000;protocol_version=2;request_min_throughput=6w0",
        ),
    ).rejects.toThrow(
      "Invalid request min throughput option, not a number: '6w0'",
    );
  });

  it("can parse request_timeout config", async function () {
    const options = await SenderOptions.fromConfig(
      "http::addr=host:9000;protocol_version=2;request_timeout=30",
    );
    expect(options.protocol).toBe("http");
    expect(options.request_timeout).toBe(30);

    await expect(
      async () =>
        await SenderOptions.fromConfig(
          "http::addr=host:9000;protocol_version=2;request_timeout=0",
        ),
    ).rejects.toThrow("Invalid request timeout option: 0");
    await expect(
      async () =>
        await SenderOptions.fromConfig(
          "http::addr=host:9000;protocol_version=2;request_timeout=10.32",
        ),
    ).rejects.toThrow("Invalid request timeout option: 10.32");
    await expect(
      async () =>
        await SenderOptions.fromConfig(
          "http::addr=host:9000;protocol_version=2;request_timeout=-60",
        ),
    ).rejects.toThrow("Invalid request timeout option: -60");
    await expect(
      async () =>
        await SenderOptions.fromConfig(
          "http::addr=host:9000;protocol_version=2;request_timeout=60x",
        ),
    ).rejects.toThrow("Invalid request timeout option, not a number: '60x'");
    await expect(
      async () =>
        await SenderOptions.fromConfig(
          "http::addr=host:9000;protocol_version=2;request_timeout=a60",
        ),
    ).rejects.toThrow("Invalid request timeout option, not a number: 'a60'");
    await expect(
      async () =>
        await SenderOptions.fromConfig(
          "http::addr=host:9000;protocol_version=2;request_timeout=6w0",
        ),
    ).rejects.toThrow("Invalid request timeout option, not a number: '6w0'");
  });

  it("can parse retry_timeout config", async function () {
    let options = await SenderOptions.fromConfig(
      "http::addr=host:9000;protocol_version=2;retry_timeout=60",
    );
    expect(options.protocol).toBe("http");
    expect(options.retry_timeout).toBe(60);

    options = await SenderOptions.fromConfig(
      "http::addr=host:9000;protocol_version=2;retry_timeout=0",
    );
    expect(options.protocol).toBe("http");
    expect(options.retry_timeout).toBe(0);

    await expect(
      async () =>
        await SenderOptions.fromConfig(
          "http::addr=host:9000;protocol_version=2;retry_timeout=-60",
        ),
    ).rejects.toThrow("Invalid retry timeout option: -60");
    await expect(
      async () =>
        await SenderOptions.fromConfig(
          "http::addr=host:9000;protocol_version=2;retry_timeout=-60.444",
        ),
    ).rejects.toThrow("Invalid retry timeout option: -60.444");
    await expect(
      async () =>
        await SenderOptions.fromConfig(
          "http::addr=host:9000;protocol_version=2;retry_timeout=60x",
        ),
    ).rejects.toThrow("Invalid retry timeout option, not a number: '60x'");
    await expect(
      async () =>
        await SenderOptions.fromConfig(
          "http::addr=host:9000;protocol_version=2;retry_timeout=a60",
        ),
    ).rejects.toThrow("Invalid retry timeout option, not a number: 'a60'");
    await expect(
      async () =>
        await SenderOptions.fromConfig(
          "http::addr=host:9000;protocol_version=2;retry_timeout=6w0",
        ),
    ).rejects.toThrow("Invalid retry timeout option, not a number: '6w0'");
  });

  it("can parse max_name_len config", async function () {
    const options = await SenderOptions.fromConfig(
      "http::addr=host:9000;protocol_version=2;max_name_len=30",
    );
    expect(options.protocol).toBe("http");
    expect(options.max_name_len).toBe(30);

    await expect(
      async () =>
        await SenderOptions.fromConfig(
          "http::addr=host:9000;protocol_version=2;max_name_len=0",
        ),
    ).rejects.toThrow("Invalid max name length option: 0");
    await expect(
      async () =>
        await SenderOptions.fromConfig(
          "http::addr=host:9000;protocol_version=2;max_name_len=10.32",
        ),
    ).rejects.toThrow("Invalid max name length option: 10.32");
    await expect(
      async () =>
        await SenderOptions.fromConfig(
          "http::addr=host:9000;protocol_version=2;max_name_len=-60",
        ),
    ).rejects.toThrow("Invalid max name length option: -60");
    await expect(
      async () =>
        await SenderOptions.fromConfig(
          "http::addr=host:9000;protocol_version=2;max_name_len=60x",
        ),
    ).rejects.toThrow("Invalid max name length option, not a number: '60x'");
    await expect(
      async () =>
        await SenderOptions.fromConfig(
          "http::addr=host:9000;protocol_version=2;max_name_len=a60",
        ),
    ).rejects.toThrow("Invalid max name length option, not a number: 'a60'");
    await expect(
      async () =>
        await SenderOptions.fromConfig(
          "http::addr=host:9000;protocol_version=2;max_name_len=6w0",
        ),
    ).rejects.toThrow("Invalid max name length option, not a number: '6w0'");
  });

  it("can take a custom logger", async function () {
    const options = await SenderOptions.fromConfig(
      "http::addr=host:9000;protocol_version=2",
      {
        log: console.log,
      },
    );
    expect(options.protocol).toBe("http");
    expect(options.log).toBe(console.log);

    await expect(
      async () =>
        await SenderOptions.fromConfig(
          "http::addr=host:9000;protocol_version=2",
          // @ts-expect-error - Testing invalid input
          { log: 1234 },
        ),
    ).rejects.toThrow("Invalid logging function");
    await expect(
      async () =>
        await SenderOptions.fromConfig(
          "http::addr=host:9000;protocol_version=2",
          {
            // @ts-expect-error - Testing invalid input
            log: "hoppa",
          },
        ),
    ).rejects.toThrow("Invalid logging function");
  });

  it("can take a custom agent", async function () {
    const agent = new Agent({ connect: { keepAlive: true } });

    const options = await SenderOptions.fromConfig(
      "http::addr=host:9000;protocol_version=2",
      {
        agent: agent,
      },
    );
    expect(options.protocol).toBe("http");
    const symbols = Object.getOwnPropertySymbols(options.agent);
    expect(agent[symbols[6]]).toEqual({ connect: { keepAlive: true } });

    await agent.destroy();

    await expect(
      async () =>
        await SenderOptions.fromConfig(
          "http::addr=host:9000;protocol_version=2",
          {
            // @ts-expect-error - Testing invalid input
            agent: { keepAlive: true },
          },
        ),
    ).rejects.toThrow("Invalid HTTP agent");
    await expect(
      async () =>
        await SenderOptions.fromConfig(
          "http::addr=host:9000;protocol_version=2",
          // @ts-expect-error - Testing invalid input
          { agent: 4567 },
        ),
    ).rejects.toThrow("Invalid HTTP agent");
    await expect(
      async () =>
        await SenderOptions.fromConfig(
          "http::addr=host:9000;protocol_version=2",
          {
            // @ts-expect-error - Testing invalid input
            agent: "hopp",
          },
        ),
    ).rejects.toThrow("Invalid HTTP agent");
  });
});<|MERGE_RESOLUTION|>--- conflicted
+++ resolved
@@ -14,11 +14,6 @@
   cert: readFileSync("test/certs/server/server.crt"),
   ca: readFileSync("test/certs/ca/ca.crt"),
 };
-<<<<<<< HEAD
-
-process.env["NODE_TLS_REJECT_UNAUTHORIZED"] = "0";
-=======
->>>>>>> 1d433597
 
 describe("Configuration string parser suite", function () {
   const mockHttp = new MockHttp();
@@ -244,39 +239,6 @@
         await SenderOptions.fromConfig("tcp::addr=hostname;protocol_version=3"),
     ).rejects.toThrow(
       "Invalid protocol version: '3', accepted values: 'auto', '1', '2'",
-<<<<<<< HEAD
-    );
-    await expect(
-      async () =>
-        await SenderOptions.fromConfig(
-          "http::addr=hostname;protocol_version=0",
-        ),
-    ).rejects.toThrow(
-      "Invalid protocol version: '0', accepted values: 'auto', '1', '2'",
-    );
-    await expect(
-      async () =>
-        await SenderOptions.fromConfig(
-          "http::addr=hostname;protocol_version=-1",
-        ),
-    ).rejects.toThrow(
-      "Invalid protocol version: '-1', accepted values: 'auto', '1', '2'",
-    );
-    await expect(
-      async () =>
-        await SenderOptions.fromConfig(
-          "https::addr=hostname;protocol_version=automatic",
-        ),
-    ).rejects.toThrow(
-      "Invalid protocol version: 'automatic', accepted values: 'auto', '1', '2'",
-    );
-
-    let options: SenderOptions;
-
-    // defaults with supported versions: 1,2
-    mockHttp.reset();
-    mockHttps.reset();
-=======
     );
     await expect(
       async () =>
@@ -350,67 +312,6 @@
     };
     mockHttp.reset(noVersions);
     mockHttps.reset(noVersions);
->>>>>>> 1d433597
-    options = await SenderOptions.fromConfig("tcp::addr=localhost");
-    expect(options.protocol_version).toBe("1");
-    options = await SenderOptions.fromConfig("tcps::addr=localhost");
-    expect(options.protocol_version).toBe("1");
-    options = await SenderOptions.fromConfig(
-      `http::addr=localhost:${MOCK_HTTP_PORT}`,
-    );
-<<<<<<< HEAD
-    expect(options.protocol_version).toBe("2");
-    options = await SenderOptions.fromConfig(
-      `https::addr=localhost:${MOCK_HTTPS_PORT};tls_verify=unsafe_off`,
-    );
-    expect(options.protocol_version).toBe("2");
-
-    // defaults with supported versions: 1
-    const only1 = {
-      settings: {
-        config: { "line.proto.support.versions": [1] },
-      },
-    };
-    mockHttp.reset(only1);
-    mockHttps.reset(only1);
-=======
-    expect(options.protocol_version).toBe("1");
-    options = await SenderOptions.fromConfig(
-      `https::addr=localhost:${MOCK_HTTPS_PORT};tls_verify=unsafe_off`,
-    );
-    expect(options.protocol_version).toBe("1");
-
-    // defaults with no match with supported versions
-    const no1and2 = {
-      settings: {
-        config: { "line.proto.support.versions": [3, 5] },
-      },
-    };
-    mockHttp.reset(no1and2);
-    mockHttps.reset(no1and2);
->>>>>>> 1d433597
-    options = await SenderOptions.fromConfig("tcp::addr=localhost");
-    expect(options.protocol_version).toBe("1");
-    options = await SenderOptions.fromConfig("tcps::addr=localhost");
-    expect(options.protocol_version).toBe("1");
-<<<<<<< HEAD
-    options = await SenderOptions.fromConfig(
-      `http::addr=localhost:${MOCK_HTTP_PORT}`,
-    );
-    expect(options.protocol_version).toBe("1");
-    options = await SenderOptions.fromConfig(
-      `https::addr=localhost:${MOCK_HTTPS_PORT};tls_verify=unsafe_off`,
-    );
-    expect(options.protocol_version).toBe("1");
-
-    // defaults with no supported versions
-    const noVersions = {
-      settings: {
-        config: {},
-      },
-    };
-    mockHttp.reset(noVersions);
-    mockHttps.reset(noVersions);
     options = await SenderOptions.fromConfig("tcp::addr=localhost");
     expect(options.protocol_version).toBe("1");
     options = await SenderOptions.fromConfig("tcps::addr=localhost");
@@ -444,16 +345,6 @@
     ).rejects.toThrow(
       "Unsupported protocol versions received from server: 3,5",
     );
-=======
-    await expect(
-      async () =>
-        await SenderOptions.fromConfig(
-          `http::addr=localhost:${MOCK_HTTP_PORT};tls_verify=unsafe_off`,
-        ),
-    ).rejects.toThrow(
-      "Unsupported protocol versions received from server: 3,5",
-    );
->>>>>>> 1d433597
     await expect(
       async () =>
         await SenderOptions.fromConfig(
@@ -478,7 +369,6 @@
       "tcp::addr=localhost;protocol_version=auto",
     );
     expect(options.protocol_version).toBe("1");
-<<<<<<< HEAD
 
     options = await SenderOptions.fromConfig(
       "tcps::addr=localhost;protocol_version=1",
@@ -494,23 +384,6 @@
     expect(options.protocol_version).toBe("1");
 
     options = await SenderOptions.fromConfig(
-=======
-
-    options = await SenderOptions.fromConfig(
-      "tcps::addr=localhost;protocol_version=1",
-    );
-    expect(options.protocol_version).toBe("1");
-    options = await SenderOptions.fromConfig(
-      "tcps::addr=localhost;protocol_version=2",
-    );
-    expect(options.protocol_version).toBe("2");
-    options = await SenderOptions.fromConfig(
-      "tcps::addr=localhost;protocol_version=auto",
-    );
-    expect(options.protocol_version).toBe("1");
-
-    options = await SenderOptions.fromConfig(
->>>>>>> 1d433597
       `http::addr=localhost:${MOCK_HTTP_PORT};protocol_version=1`,
     );
     expect(options.protocol_version).toBe("1");
