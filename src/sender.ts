// @ts-check
import { log, Logger } from "./logging";
import { SenderOptions, ExtraOptions } from "./options";
import { SenderTransport, createTransport } from "./transport";
<<<<<<< HEAD
import { SenderBuffer, createBuffer } from "./buffer";
import { isBoolean, isInteger, TimestampUnit } from "./utils";
=======
import { isBoolean, isInteger, TimestampUnit } from "./utils";
import { SenderBuffer } from "./buffer";
>>>>>>> 3f97d77e

const DEFAULT_AUTO_FLUSH_INTERVAL = 1000; // 1 sec

/** @classdesc
 * The QuestDB client's API provides methods to connect to the database, ingest data, and close the connection.
 * The supported protocols are HTTP and TCP. HTTP is preferred as it provides feedback in the HTTP response. <br>
 * Based on benchmarks HTTP also provides higher throughput, if configured to ingest data in bigger batches.
 * <p>
 * The client supports authentication. <br>
 * Authentication details can be passed to the Sender in its configuration options. <br>
 * The client supports Basic username/password and Bearer token authentication methods when used with HTTP protocol,
 * and JWK token authentication when ingesting data via TCP. <br>
 * Please, note that authentication is enabled by default in QuestDB Enterprise only. <br>
 * Details on how to configure authentication in the open source version of
 * QuestDB: {@link https://questdb.io/docs/reference/api/ilp/authenticate}
 * </p>
 * <p>
 * The client also supports TLS encryption for both, HTTP and TCP transports to provide a secure connection. <br>
 * Please, note that the open source version of QuestDB does not support TLS, and requires an external reverse-proxy,
 * such as Nginx to enable encryption.
 * </p>
 * <p>
 * The client uses a buffer to store data. It automatically flushes the buffer by sending its content to the server.
 * Auto flushing can be disabled via configuration options to gain control over transactions. Initial and maximum
 * buffer sizes can also be set.
 * </p>
 * <p>
 * It is recommended that the Sender is created by using one of the static factory methods,
 * <i>Sender.fromConfig(configString, extraOptions)</i> or <i>Sender.fromEnv(extraOptions)</i>.
 * If the Sender is created via its constructor, at least the SenderOptions configuration object should be
 * initialized from a configuration string to make sure that the parameters are validated. <br>
 * Detailed description of the Sender's configuration options can be found in
 * the <a href="SenderOptions.html">SenderOptions</a> documentation.
 * </p>
 * <p>
 * Extra options can be provided to the Sender in the <i>extraOptions</i> configuration object. <br>
 * A custom logging function and a custom HTTP(S) agent can be passed to the Sender in this object. <br>
 * The logger implementation provides the option to direct log messages to the same place where the host application's
 * log is saved. The default logger writes to the console. <br>
 * The custom HTTP(S) agent option becomes handy if there is a need to modify the default options set for the
 * HTTP(S) connections. A popular setting would be disabling persistent connections, in this case an agent can be
 * passed to the Sender with <i>keepAlive</i> set to <i>false</i>. <br>
 * For example: <i>Sender.fromConfig(`http::addr=host:port`, { agent: new undici.Agent({ connect: { keepAlive: false } })})</i> <br>
 * If no custom agent is configured, the Sender will use its own agent which overrides some default values
 * of <i>undici.Agent</i>. The Sender's own agent uses persistent connections with 1 minute idle timeout, pipelines requests default to 1.
 * </p>
 */
class Sender {
  private readonly transport: SenderTransport;
<<<<<<< HEAD

  private buffer: SenderBuffer;

  private readonly autoFlush: boolean;
  private readonly autoFlushRows: number;
  private readonly autoFlushInterval: number;
  private lastFlushTime: number;
  private pendingRowCount: number;

=======

  private readonly buffer: SenderBuffer;

  private readonly autoFlush: boolean;
  private readonly autoFlushRows: number;
  private readonly autoFlushInterval: number;
  private lastFlushTime: number;
  private pendingRowCount: number;

>>>>>>> 3f97d77e
  private readonly log: Logger;

  /**
   * Creates an instance of Sender.
   *
   * @param {SenderOptions} options - Sender configuration object. <br>
   * See SenderOptions documentation for detailed description of configuration options. <br>
   */
  constructor(options: SenderOptions) {
    this.transport = createTransport(options);
<<<<<<< HEAD
    this.buffer = createBuffer(options);
=======
    this.buffer = new SenderBuffer(options);
>>>>>>> 3f97d77e

    this.log = typeof options.log === "function" ? options.log : log;

    this.autoFlush = isBoolean(options.auto_flush) ? options.auto_flush : true;
    this.autoFlushRows = isInteger(options.auto_flush_rows, 0)
      ? options.auto_flush_rows
      : this.transport.getDefaultAutoFlushRows();
    this.autoFlushInterval = isInteger(options.auto_flush_interval, 0)
      ? options.auto_flush_interval
      : DEFAULT_AUTO_FLUSH_INTERVAL;

    this.reset();
  }

  /**
   * Creates a Sender options object by parsing the provided configuration string.
   *
   * @param {string} configurationString - Configuration string. <br>
   * @param {object} extraOptions - Optional extra configuration. <br>
   * - 'log' is a logging function used by the <a href="Sender.html">Sender</a>. <br>
   * Prototype: <i>(level: 'error'|'warn'|'info'|'debug', message: string) => void</i>. <br>
   * - 'agent' is a custom Undici agent used by the <a href="Sender.html">Sender</a> when http/https transport is used. <br>
   * A <i>undici.Agent</i>  object is expected.
   *
   * @return {Sender} A Sender object initialized from the provided configuration string.
   */
  static async fromConfig(
    configurationString: string,
    extraOptions?: ExtraOptions,
<<<<<<< HEAD
  ): Promise<Sender> {
=======
  ): Sender {
>>>>>>> 3f97d77e
    return new Sender(
      await SenderOptions.fromConfig(configurationString, extraOptions),
    );
  }

  /**
   * Creates a Sender options object by parsing the configuration string set in the <b>QDB_CLIENT_CONF</b> environment variable.
   *
   * @param {object} extraOptions - Optional extra configuration. <br>
   * - 'log' is a logging function used by the <a href="Sender.html">Sender</a>. <br>
   * Prototype: <i>(level: 'error'|'warn'|'info'|'debug', message: string) => void</i>. <br>
   * - 'agent' is a custom Undici agent used by the <a href="Sender.html">Sender</a> when http/https transport is used. <br>
   * A <i>undici.Agent</i>  object is expected.
   *
   * @return {Sender} A Sender object initialized from the <b>QDB_CLIENT_CONF</b> environment variable.
   */
<<<<<<< HEAD
  static async fromEnv(extraOptions?: ExtraOptions): Promise<Sender> {
=======
  static fromEnv(extraOptions?: ExtraOptions): Sender {
>>>>>>> 3f97d77e
    return new Sender(
      await SenderOptions.fromConfig(process.env.QDB_CLIENT_CONF, extraOptions),
    );
  }

  /**
   * Resets the buffer, data added to the buffer will be lost. <br>
   * In other words it clears the buffer and sets the writing position to the beginning of the buffer.
   *
   * @return {Sender} Returns with a reference to this sender.
   */
  reset(): Sender {
    this.buffer.reset();
    this.resetAutoFlush();
    return this;
  }

  /**
   * Creates a TCP connection to the database.
   *
   * @return {Promise<boolean>} Resolves to true if the client is connected.
   */
  connect(): Promise<boolean> {
    return this.transport.connect();
  }

  /**
   * Sends the buffer's content to the database and compacts the buffer.
   * If the last row is not finished it stays in the sender's buffer.
   *
   * @return {Promise<boolean>} Resolves to true when there was data in the buffer to send, and it was sent successfully.
   */
  async flush(): Promise<boolean> {
    const dataToSend: Buffer = this.buffer.toBufferNew();
    if (!dataToSend) {
      return false; // Nothing to send
    }

    this.log(
      "debug",
      `Flushing, number of flushed rows: ${this.pendingRowCount}`,
    );
    this.resetAutoFlush();

    await this.transport.send(dataToSend);
  }

  /**
   * Closes the connection to the database. <br>
   * Data sitting in the Sender's buffer will be lost unless flush() is called before close().
   */
  async close() {
<<<<<<< HEAD
=======
    const pos = this.buffer.currentPosition();
    if (pos > 0) {
      this.log(
        "warn",
        `Buffer contains data which has not been flushed before closing the sender, and it will be lost [position=${pos}]`,
      );
    }
>>>>>>> 3f97d77e
    return this.transport.close();
  }

  /**
   * Write the table name into the buffer of the sender.
   *
   * @param {string} table - Table name.
   * @return {Sender} Returns with a reference to this sender.
   */
  table(table: string): Sender {
    this.buffer.table(table);
    return this;
  }

  /**
   * Write a symbol name and value into the buffer of the sender.
   *
   * @param {string} name - Symbol name.
   * @param {unknown} value - Symbol value, toString() is called to extract the actual symbol value from the parameter.
   * @return {Sender} Returns with a reference to this sender.
   */
  symbol(name: string, value: unknown): Sender {
    this.buffer.symbol(name, value);
    return this;
  }

  /**
   * Write a string column with its value into the buffer of the sender.
   *
   * @param {string} name - Column name.
   * @param {string} value - Column value, accepts only string values.
   * @return {Sender} Returns with a reference to this sender.
   */
  stringColumn(name: string, value: string): Sender {
    this.buffer.stringColumn(name, value);
    return this;
  }

  /**
   * Write a boolean column with its value into the buffer of the sender.
   *
   * @param {string} name - Column name.
   * @param {boolean} value - Column value, accepts only boolean values.
   * @return {Sender} Returns with a reference to this sender.
   */
  booleanColumn(name: string, value: boolean): Sender {
    this.buffer.booleanColumn(name, value);
    return this;
  }

  /**
   * Write a float column with its value into the buffer of the sender.
   *
   * @param {string} name - Column name.
   * @param {number} value - Column value, accepts only number values.
   * @return {Sender} Returns with a reference to this sender.
   */
  floatColumn(name: string, value: number): Sender {
    this.buffer.floatColumn(name, value);
    return this;
  }

  /**
   * Write an integer column with its value into the buffer of the sender.
   *
   * @param {string} name - Column name.
   * @param {number} value - Column value, accepts only number values.
   * @return {Sender} Returns with a reference to this sender.
   */
  intColumn(name: string, value: number): Sender {
    this.buffer.intColumn(name, value);
    return this;
  }

  /**
   * Write a timestamp column with its value into the buffer of the sender.
   *
   * @param {string} name - Column name.
   * @param {number | bigint} value - Epoch timestamp, accepts numbers or BigInts.
   * @param {string} [unit=us] - Timestamp unit. Supported values: 'ns' - nanoseconds, 'us' - microseconds, 'ms' - milliseconds. Defaults to 'us'.
   * @return {Sender} Returns with a reference to this sender.
   */
  timestampColumn(
    name: string,
    value: number | bigint,
    unit: TimestampUnit = "us",
  ): Sender {
    this.buffer.timestampColumn(name, value, unit);
    return this;
  }

  /**
   * Closing the row after writing the designated timestamp into the buffer of the sender.
   *
   * @param {number | bigint} timestamp - Designated epoch timestamp, accepts numbers or BigInts.
   * @param {string} [unit=us] - Timestamp unit. Supported values: 'ns' - nanoseconds, 'us' - microseconds, 'ms' - milliseconds. Defaults to 'us'.
   */
  async at(timestamp: number | bigint, unit: TimestampUnit = "us") {
    this.buffer.at(timestamp, unit);
    this.pendingRowCount++;
    this.log("debug", `Pending row count: ${this.pendingRowCount}`);
    await this.tryFlush();
  }

  /**
   * Closing the row without writing designated timestamp into the buffer of the sender. <br>
   * Designated timestamp will be populated by the server on this record.
   */
  async atNow() {
    this.buffer.atNow();
    this.pendingRowCount++;
    this.log("debug", `Pending row count: ${this.pendingRowCount}`);
    await this.tryFlush();
  }

  private resetAutoFlush(): void {
    this.lastFlushTime = Date.now();
    this.pendingRowCount = 0;
    this.log("debug", `Pending row count: ${this.pendingRowCount}`);
  }

  private async tryFlush() {
    if (
      this.autoFlush &&
      this.pendingRowCount > 0 &&
      ((this.autoFlushRows > 0 && this.pendingRowCount >= this.autoFlushRows) ||
        (this.autoFlushInterval > 0 &&
          Date.now() - this.lastFlushTime >= this.autoFlushInterval))
    ) {
      await this.flush();
    }
  }
}

export { Sender };<|MERGE_RESOLUTION|>--- conflicted
+++ resolved
@@ -2,13 +2,8 @@
 import { log, Logger } from "./logging";
 import { SenderOptions, ExtraOptions } from "./options";
 import { SenderTransport, createTransport } from "./transport";
-<<<<<<< HEAD
 import { SenderBuffer, createBuffer } from "./buffer";
 import { isBoolean, isInteger, TimestampUnit } from "./utils";
-=======
-import { isBoolean, isInteger, TimestampUnit } from "./utils";
-import { SenderBuffer } from "./buffer";
->>>>>>> 3f97d77e
 
 const DEFAULT_AUTO_FLUSH_INTERVAL = 1000; // 1 sec
 
@@ -58,9 +53,8 @@
  */
 class Sender {
   private readonly transport: SenderTransport;
-<<<<<<< HEAD
-
-  private buffer: SenderBuffer;
+
+  private readonly buffer: SenderBuffer;
 
   private readonly autoFlush: boolean;
   private readonly autoFlushRows: number;
@@ -68,17 +62,6 @@
   private lastFlushTime: number;
   private pendingRowCount: number;
 
-=======
-
-  private readonly buffer: SenderBuffer;
-
-  private readonly autoFlush: boolean;
-  private readonly autoFlushRows: number;
-  private readonly autoFlushInterval: number;
-  private lastFlushTime: number;
-  private pendingRowCount: number;
-
->>>>>>> 3f97d77e
   private readonly log: Logger;
 
   /**
@@ -89,11 +72,7 @@
    */
   constructor(options: SenderOptions) {
     this.transport = createTransport(options);
-<<<<<<< HEAD
     this.buffer = createBuffer(options);
-=======
-    this.buffer = new SenderBuffer(options);
->>>>>>> 3f97d77e
 
     this.log = typeof options.log === "function" ? options.log : log;
 
@@ -123,11 +102,7 @@
   static async fromConfig(
     configurationString: string,
     extraOptions?: ExtraOptions,
-<<<<<<< HEAD
   ): Promise<Sender> {
-=======
-  ): Sender {
->>>>>>> 3f97d77e
     return new Sender(
       await SenderOptions.fromConfig(configurationString, extraOptions),
     );
@@ -144,11 +119,7 @@
    *
    * @return {Sender} A Sender object initialized from the <b>QDB_CLIENT_CONF</b> environment variable.
    */
-<<<<<<< HEAD
   static async fromEnv(extraOptions?: ExtraOptions): Promise<Sender> {
-=======
-  static fromEnv(extraOptions?: ExtraOptions): Sender {
->>>>>>> 3f97d77e
     return new Sender(
       await SenderOptions.fromConfig(process.env.QDB_CLIENT_CONF, extraOptions),
     );
@@ -201,8 +172,6 @@
    * Data sitting in the Sender's buffer will be lost unless flush() is called before close().
    */
   async close() {
-<<<<<<< HEAD
-=======
     const pos = this.buffer.currentPosition();
     if (pos > 0) {
       this.log(
@@ -210,7 +179,6 @@
         `Buffer contains data which has not been flushed before closing the sender, and it will be lost [position=${pos}]`,
       );
     }
->>>>>>> 3f97d77e
     return this.transport.close();
   }
 
