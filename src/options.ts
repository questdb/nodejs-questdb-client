import { PathOrFileDescriptor } from "fs";
import { Agent } from "undici";
import http from "http";
import https from "https";

import { Logger } from "./logging";
import { fetchJson } from "./utils";

const HTTP_PORT = 9000;
const TCP_PORT = 9009;

const HTTP = "http";
const HTTPS = "https";
const TCP = "tcp";
const TCPS = "tcps";

const ON = "on";
const OFF = "off";
const UNSAFE_OFF = "unsafe_off";

const PROTOCOL_VERSION_AUTO = "auto";
const PROTOCOL_VERSION_V1 = "1";
const PROTOCOL_VERSION_V2 = "2";

const LINE_PROTO_SUPPORT_VERSION = "line.proto.support.versions";

type ExtraOptions = {
  log?: Logger;
  agent?: Agent | http.Agent | https.Agent;
};

type DeprecatedOptions = {
  /** @deprecated */
  copy_buffer?: boolean;
  /** @deprecated */
  copyBuffer?: boolean;
  /** @deprecated */
  bufferSize?: number;
};

/** @classdesc
 * <a href="Sender.html">Sender</a> configuration options. <br>
 * <br>
 * Properties of the object are initialized through a configuration string. <br>
 * The configuration string has the following format: <i>&ltprotocol&gt::&ltkey&gt=&ltvalue&gt;&ltkey&gt=&ltvalue&gt;...;</i> <br>
 * The keys are case-sensitive, the trailing semicolon is optional. <br>
 * The values are validated and an error is thrown if the format is invalid. <br>
 * <br>
 * Connection and protocol options
 * <ul>
 * <li> <b>protocol</b>: <i>enum, accepted values: http, https, tcp, tcps</i> - The protocol used to communicate with the server. <br>
 * When <i>https</i> or <i>tcps</i> used, the connection is secured with TLS encryption.
 * </li>
<<<<<<< HEAD
 * <li> <b>protocol_version</b>: <i>enum, accepted values: auto, 1, 2</i> - The line protocol version used for data serialization. <br>
 * Version 1 uses text-based serialization for all data types. Version 2 uses binary encoding for doubles and supports array columns. <br>
 * When set to 'auto' (default for HTTP/HTTPS), the client automatically negotiates the highest supported version with the server. <br>
 * TCP/TCPS connections default to version 1. Version 2 provides better performance for numeric data and enables array column support.
=======
 * <li> <b>protocol_version</b>: <i>enum, accepted values: auto, 1, 2</i> - The protocol version used for data serialization. <br>
 * Version 1 uses text-based serialization for all data types. Version 2 uses binary encoding for doubles. <br>
 * When set to 'auto' (default for HTTP/HTTPS), the client automatically negotiates the highest supported version with the server. <br>
 * TCP/TCPS connections default to version 1.
>>>>>>> 505a9bb9
 * </li>
 * <li> addr: <i>string</i> - Hostname and port, separated by colon. This key is mandatory, but the port part is optional. <br>
 * If no port is specified, a default will be used. <br>
 * When the protocol is HTTP/HTTPS, the port defaults to 9000. When the protocol is TCP/TCPS, the port defaults to 9009. <br>
 * <br>
 * Examples: <i>http::addr=localhost:9000</i>, <i>https::addr=localhost:9000</i>, <i>http::addr=localhost</i>, <i>tcp::addr=localhost:9009</i>
 * </li>
 * </ul>
 * <br>
 * Authentication options
 * <ul>
 * <li> username: <i>string</i> - Used for authentication. <br>
 * For HTTP, Basic Authentication requires the <i>password</i> option. <br>
 * For TCP with JWK token authentication, <i>token</i> option is required.
 * </li>
 * <li> password: <i>string</i> - Password for HTTP Basic authentication, should be accompanied by the <i>username</i> option.
 * </li>
 * <li> token: <i>string</i> - For HTTP with Bearer authentication, this is the bearer token. <br>
 * For TCP with JWK token authentication, this is the private key part of the JWK token,
 * and must be accompanied by the <i>username</i> option.
 * </li>
 * </ul>
 * <br>
 * TLS options
 * <ul>
 * <li> tls_verify: <i>enum, accepted values: on, unsafe_off</i> - When the HTTPS or TCPS protocols are selected, TLS encryption is used. <br>
 * By default, the Sender will verify the server's certificate, but this check can be disabled by setting this option to <i>unsafe_off</i>. <br>
 * This is useful in non-production environments where self-signed certificates might be used, but should be avoided in production if possible.
 * </li>
 * <li> tls_ca: <i>string</i> - Path to a file containing the root CA's certificate in PEM format. <br>
 * Can be useful when self-signed certificates are used, otherwise should not be set.
 * </li>
 * </ul>
 * <br>
 * Auto flush options
 * <ul>
 * <li> auto_flush: <i>enum, accepted values: on, off</i> - The Sender automatically flushes the buffer by default. This can be switched off
 * by setting this option to <i>off</i>. <br>
 * When disabled, the flush() method of the Sender has to be called explicitly to make sure data is sent to the server. <br>
 * Manual buffer flushing can be useful, especially when we want to control transaction boundaries. <br>
 * When the HTTP protocol is used, each flush results in a single HTTP request, which becomes a single transaction on the server side. <br>
 * The transaction either succeeds, and all rows sent in the request are inserted; or it fails, and none of the rows make it into the database.
 * </li>
 * <li> auto_flush_rows: <i>integer</i> - The number of rows that will trigger a flush. When set to 0, row-based flushing is disabled. <br>
 * The Sender will default this parameter to 75000 rows when HTTP protocol is used, and to 600 in case of TCP protocol.
 * </li>
 * <li> auto_flush_interval: <i>integer</i> - The number of milliseconds that will trigger a flush, default value is 1000.
 * When set to 0, interval-based flushing is disabled. <br>
 * Note that the setting is checked only when a new row is added to the buffer. There is no timer registered to flush the buffer automatically.
 * </li>
 * </ul>
 * <br>
 * Buffer sizing options
 * <ul>
 * <li> init_buf_size: <i>integer</i> - Initial buffer size, defaults to 64 KiB in the Sender.
 * </li>
 * <li> max_buf_size: <i>integer</i> - Maximum buffer size, defaults to 100 MiB in the Sender. <br>
 * If the buffer would need to be extended beyond the maximum size, an error is thrown.
 * </li>
 * </ul>
 * <br>
 * HTTP request specific options
 * <ul>
 * <li> request_timeout: <i>integer</i> - The time in milliseconds to wait for a response from the server, set to 10 seconds by default. <br>
 * This is in addition to the calculation derived from the <i>request_min_throughput</i> parameter.
 * </li>
 * <li> request_min_throughput: <i>integer</i> - Minimum expected throughput in bytes per second for HTTP requests, set to 100 KiB/s seconds by default. <br>
 * If the throughput is lower than this value, the connection will time out. This is used to calculate an additional
 * timeout on top of <i>request_timeout</i>. This is useful for large requests. You can set this value to 0 to disable this logic.
 * </li>
 * <li> retry_timeout: <i>integer</i> - The time in milliseconds to continue retrying after a failed HTTP request, set to 10 seconds by default. <br>
 * The interval between retries is an exponential backoff starting at 10ms and doubling after each failed attempt up to a maximum of 1 second.
 * </li>
 * </ul>
 * <br>
 * Other options
 * <ul>
 * <li> stdlib_http: <i>enum, accepted values: on, off</i> - With HTTP protocol the Undici library is used by default. By setting this option
 * to <i>on</i> the client switches to node's core http and https modules.
 * </li>
 * <li> max_name_len: <i>integer</i> - The maximum length of a table or column name, the Sender defaults this parameter to 127. <br>
 * Recommended to use the same setting as the server, which also uses 127 by default.
 * </li>
 * </ul>
 */
class SenderOptions {
  protocol: string;
  protocol_version?: string;

  addr?: string;
  host?: string; // derived from addr
  port?: number; // derived from addr

  // replaces `auth` and `jwk` options
  username?: string;
  password?: string;
  token?: string;
  token_x?: string; // allowed, but ignored
  token_y?: string; // allowed, but ignored

  auto_flush?: boolean;
  auto_flush_rows?: number;
  auto_flush_interval?: number;

  request_min_throughput?: number;
  request_timeout?: number;
  retry_timeout?: number;

  // replaces `bufferSize` option
  init_buf_size?: number | null;
  max_buf_size?: number | null;

  tls_verify?: boolean;
  tls_ca?: PathOrFileDescriptor;
  tls_roots?: never; // not supported
  tls_roots_password?: never; // not supported

  max_name_len?: number;

  log?: Logger;
  agent?: Agent | http.Agent | https.Agent;

  stdlib_http?: boolean;

  auth?: {
    username?: string;
    keyId?: string;
    password?: string;
    token?: string;
  };
  jwk?: Record<string, string>;

  /**
   * Creates a Sender options object by parsing the provided configuration string.
   *
   * @param {string} configurationString - Configuration string. <br>
   * @param {object} extraOptions - Optional extra configuration. <br>
   * - 'log' is a logging function used by the <a href="Sender.html">Sender</a>. <br>
   * Prototype: <i>(level: 'error'|'warn'|'info'|'debug', message: string) => void</i>. <br>
   * - 'agent' is a custom http/https agent used by the <a href="Sender.html">Sender</a> when http/https transport is used. <br>
   * An <i>undici.Agent</i> object is expected. <br>
   * If the legacy HTTP transport is used, a <i>http.Agent</i> or <i>https.Agent</i> object is expected.
   */
  constructor(configurationString: string, extraOptions?: ExtraOptions) {
    parseConfigurationString(this, configurationString);

    if (extraOptions) {
      if (extraOptions.log && typeof extraOptions.log !== "function") {
        throw new Error("Invalid logging function");
      }
      this.log = extraOptions.log;

      if (
        extraOptions.agent &&
        !(extraOptions.agent instanceof Agent) &&
        !(extraOptions.agent instanceof http.Agent) &&
        // @ts-expect-error - Not clear what the problem is, the two lines above have no issues
        !(extraOptions.agent instanceof https.Agent)
      ) {
        throw new Error("Invalid HTTP agent");
      }
      this.agent = extraOptions.agent;
    }
  }

  /**
   * Resolves the protocol version, if it is set to 'auto'. <br>
   * If TCP transport is used, the protocol version will default to 1.
   * In case of HTTP transport the /settings endpoint of the database is used to find the protocol versions
   * supported by the server, and the highest will be selected.
   * @param options SenderOptions instance needs resolving protocol version
   */
  static async resolveAuto(options: SenderOptions) {
    parseProtocolVersion(options);
    if (options.protocol_version !== PROTOCOL_VERSION_AUTO) {
      return options;
    }

    const url = `${options.protocol}://${options.host}:${options.port}/settings`;
    const settings: {
      config: { LINE_PROTO_SUPPORT_VERSION: number[] };
    } = await fetchJson(url);
    const supportedVersions: string[] = (
      settings.config[LINE_PROTO_SUPPORT_VERSION] ?? []
    ).map((version: unknown) => String(version));

    if (supportedVersions.length === 0) {
      options.protocol_version = PROTOCOL_VERSION_V1;
    } else if (supportedVersions.includes(PROTOCOL_VERSION_V2)) {
      options.protocol_version = PROTOCOL_VERSION_V2;
    } else if (supportedVersions.includes(PROTOCOL_VERSION_V1)) {
      options.protocol_version = PROTOCOL_VERSION_V1;
    } else {
      throw new Error(
        "Unsupported protocol versions received from server: " +
          supportedVersions,
      );
    }
    return options;
  }

  static resolveDeprecated(
    options: SenderOptions & DeprecatedOptions,
    log: Logger,
  ) {
    if (!options) {
      return;
    }

    // deal with deprecated options
    if (options.copy_buffer !== undefined) {
      log(
        "warn",
        `Option 'copy_buffer' is not supported anymore, please, remove it`,
      );
      options.copy_buffer = undefined;
    }
    if (options.copyBuffer !== undefined) {
      log(
        "warn",
        `Option 'copyBuffer' is not supported anymore, please, remove it`,
      );
      options.copyBuffer = undefined;
    }
    if (options.bufferSize !== undefined) {
      log(
        "warn",
        `Option 'bufferSize' is not supported anymore, please, replace it with 'init_buf_size'`,
      );
      options.init_buf_size = options.bufferSize;
      options.bufferSize = undefined;
    }
  }

  /**
   * Creates a Sender options object by parsing the provided configuration string.
   *
   * @param {string} configurationString - Configuration string. <br>
   * @param {object} extraOptions - Optional extra configuration. <br>
   * - 'log' is a logging function used by the <a href="Sender.html">Sender</a>. <br>
   * Prototype: <i>(level: 'error'|'warn'|'info'|'debug', message: string) => void</i>. <br>
   * - 'agent' is a custom http/https agent used by the <a href="Sender.html">Sender</a> when http/https transport is used. <br>
   * A <i>http.Agent</i> or <i>https.Agent</i> object is expected.
   *
   * @return {SenderOptions} A Sender configuration object initialized from the provided configuration string.
   */
  static async fromConfig(
    configurationString: string,
    extraOptions?: ExtraOptions,
  ): Promise<SenderOptions> {
    const options = new SenderOptions(configurationString, extraOptions);
    await SenderOptions.resolveAuto(options);
    return options;
  }

  /**
   * Creates a Sender options object by parsing the configuration string set in the <b>QDB_CLIENT_CONF</b> environment variable.
   *
   * @param {object} extraOptions - Optional extra configuration. <br>
   * - 'log' is a logging function used by the <a href="Sender.html">Sender</a>. <br>
  }in  /**br>
   * - 'agent' is a custom http/https agent used by the <a href="Sender.html">Sender</a> when http/https transport is used. <br>
   * A <i>http.Agent</i> or <i>https.Agent</i> object is expected.
   *
   * @return {SenderOptions} A Sender configuration object initialized from the <b>QDB_CLIENT_CONF</b> environment variable.
   */
  static async fromEnv(extraOptions?: ExtraOptions): Promise<SenderOptions> {
    return await SenderOptions.fromConfig(
      process.env.QDB_CLIENT_CONF,
      extraOptions,
    );
  }
}

function parseConfigurationString(
  options: SenderOptions,
  configString: string,
) {
  if (!configString) {
    throw new Error("Configuration string is missing or empty");
  }

  const position = parseProtocol(options, configString);
  parseSettings(options, configString, position);
  parseProtocolVersion(options);
  parseAddress(options);
  parseBufferSizes(options);
  parseAutoFlushOptions(options);
  parseTlsOptions(options);
  parseRequestTimeoutOptions(options);
  parseMaxNameLength(options);
  parseStdlibTransport(options);
}

function parseSettings(
  options: SenderOptions,
  configString: string,
  position: number,
) {
  let index = configString.indexOf(";", position);
  while (index > -1) {
    if (
      index + 1 < configString.length &&
      configString.charAt(index + 1) === ";"
    ) {
      index = configString.indexOf(";", index + 2);
      continue;
    }

    parseSetting(options, configString, position, index);

    position = index + 1;
    index = configString.indexOf(";", position);
  }
  if (position < configString.length) {
    parseSetting(options, configString, position, configString.length);
  }
}

function parseSetting(
  options: SenderOptions,
  configString: string,
  position: number,
  index: number,
) {
  const setting = configString.slice(position, index).replaceAll(";;", ";");
  const equalsIndex = setting.indexOf("=");
  if (equalsIndex < 0) {
    throw new Error(`Missing '=' sign in '${setting}'`);
  }
  const key = setting.slice(0, equalsIndex);
  const value = setting.slice(equalsIndex + 1);
  validateConfigKey(key);
  validateConfigValue(key, value);
  options[key] = value;
}

const ValidConfigKeys = [
  "protocol_version",
  "addr",
  "username",
  "password",
  "token",
  "token_x",
  "token_y",
  "auto_flush",
  "auto_flush_rows",
  "auto_flush_interval",
  "request_min_throughput",
  "request_timeout",
  "retry_timeout",
  "init_buf_size",
  "max_buf_size",
  "max_name_len",
  "stdlib_http",
  "tls_verify",
  "tls_ca",
  "tls_roots",
  "tls_roots_password",
];

function validateConfigKey(key: string) {
  if (!ValidConfigKeys.includes(key)) {
    throw new Error(`Unknown configuration key: '${key}'`);
  }
}

function validateConfigValue(key: string, value: string) {
  if (!value) {
    throw new Error(`Invalid configuration, value is not set for '${key}'`);
  }
  for (let i = 0; i < value.length; i++) {
    const unicode = value.codePointAt(i);
    if (unicode < 0x20 || (unicode > 0x7e && unicode < 0xa0)) {
      throw new Error(
        `Invalid configuration, control characters are not allowed: '${value}'`,
      );
    }
  }
}

function parseProtocol(options: SenderOptions, configString: string) {
  const index = configString.indexOf("::");
  if (index < 0) {
    throw new Error(
      "Missing protocol, configuration string format: 'protocol::key1=value1;key2=value2;key3=value3;'",
    );
  }

  options.protocol = configString.slice(0, index) as string;
  switch (options.protocol) {
    case HTTP:
    case HTTPS:
    case TCP:
    case TCPS:
      break;
    default:
      throw new Error(
        `Invalid protocol: '${options.protocol}', accepted protocols: 'http', 'https', 'tcp', 'tcps'`,
      );
  }
  return index + 2;
}

function parseProtocolVersion(options: SenderOptions) {
  const protocol_version = options.protocol_version ?? PROTOCOL_VERSION_AUTO;
  switch (protocol_version) {
    case PROTOCOL_VERSION_AUTO:
      switch (options.protocol) {
        case HTTP:
        case HTTPS:
          options.protocol_version = PROTOCOL_VERSION_AUTO;
          break;
        default:
          options.protocol_version = PROTOCOL_VERSION_V1;
      }
      break;
    case PROTOCOL_VERSION_V1:
    case PROTOCOL_VERSION_V2:
      break;
    default:
      throw new Error(
        `Invalid protocol version: '${protocol_version}', accepted values: 'auto', '1', '2'`,
      );
  }
  return;
}

function parseAddress(options: SenderOptions) {
  if (!options.addr) {
    throw new Error("Invalid configuration, 'addr' is required");
  }

  const index = options.addr.indexOf(":");
  if (index < 0) {
    options.host = options.addr;
    switch (options.protocol) {
      case HTTP:
      case HTTPS:
        options.port = HTTP_PORT;
        return;
      case TCP:
      case TCPS:
        options.port = TCP_PORT;
        return;
      default:
        throw new Error(
          `Invalid protocol: '${options.protocol}', accepted protocols: 'http', 'https', 'tcp', 'tcps'`,
        );
    }
  }

  options.host = options.addr.slice(0, index);
  if (!options.host) {
    throw new Error(`Host name is required`);
  }

  const portStr = options.addr.slice(index + 1);
  if (!portStr) {
    throw new Error(`Port is required`);
  }
  options.port = Number(portStr);
  if (isNaN(options.port)) {
    throw new Error(`Invalid port: '${portStr}'`);
  }
  if (!Number.isInteger(options.port) || options.port < 1) {
    throw new Error(`Invalid port: ${options.port}`);
  }
}

function parseBufferSizes(options: SenderOptions) {
  parseInteger(options, "init_buf_size", "initial buffer size", 1);
  parseInteger(options, "max_buf_size", "max buffer size", 1);
}

function parseAutoFlushOptions(options: SenderOptions) {
  parseBoolean(options, "auto_flush", "auto flush");
  parseInteger(options, "auto_flush_rows", "auto flush rows", 0);
  parseInteger(options, "auto_flush_interval", "auto flush interval", 0);
}

function parseTlsOptions(options: SenderOptions) {
  parseBoolean(options, "tls_verify", "TLS verify", UNSAFE_OFF);

  if (options.tls_roots || options.tls_roots_password) {
    throw new Error(
      "'tls_roots' and 'tls_roots_password' options are not supported, please, " +
        "use the 'tls_ca' option or the NODE_EXTRA_CA_CERTS environment variable instead",
    );
  }
}

function parseRequestTimeoutOptions(options: SenderOptions) {
  parseInteger(options, "request_min_throughput", "request min throughput", 1);
  parseInteger(options, "request_timeout", "request timeout", 1);
  parseInteger(options, "retry_timeout", "retry timeout", 0);
}

function parseMaxNameLength(options: SenderOptions) {
  parseInteger(options, "max_name_len", "max name length", 1);
}

function parseStdlibTransport(options: SenderOptions) {
  parseBoolean(options, "stdlib_http", "stdlib http");
}

function parseBoolean(
  options: SenderOptions,
  property: string,
  description: string,
  offValue = OFF,
) {
  if (options[property]) {
    const property_str = options[property];
    switch (property_str) {
      case ON:
        options[property] = true;
        break;
      case offValue:
        options[property] = false;
        break;
      default:
        throw new Error(`Invalid ${description} option: '${property_str}'`);
    }
  }
}

function parseInteger(
  options: SenderOptions,
  property: string,
  description: string,
  lowerBound: number,
) {
  if (options[property]) {
    const property_str = options[property];
    options[property] = Number(property_str);
    if (isNaN(options[property])) {
      throw new Error(
        `Invalid ${description} option, not a number: '${property_str}'`,
      );
    }
    if (
      !Number.isInteger(options[property]) ||
      options[property] < lowerBound
    ) {
      throw new Error(`Invalid ${description} option: ${options[property]}`);
    }
  }
}

export {
  SenderOptions,
  ExtraOptions,
  HTTP,
  HTTPS,
  TCP,
  TCPS,
  PROTOCOL_VERSION_AUTO,
  PROTOCOL_VERSION_V1,
  PROTOCOL_VERSION_V2,
};<|MERGE_RESOLUTION|>--- conflicted
+++ resolved
@@ -51,17 +51,10 @@
  * <li> <b>protocol</b>: <i>enum, accepted values: http, https, tcp, tcps</i> - The protocol used to communicate with the server. <br>
  * When <i>https</i> or <i>tcps</i> used, the connection is secured with TLS encryption.
  * </li>
-<<<<<<< HEAD
- * <li> <b>protocol_version</b>: <i>enum, accepted values: auto, 1, 2</i> - The line protocol version used for data serialization. <br>
- * Version 1 uses text-based serialization for all data types. Version 2 uses binary encoding for doubles and supports array columns. <br>
- * When set to 'auto' (default for HTTP/HTTPS), the client automatically negotiates the highest supported version with the server. <br>
- * TCP/TCPS connections default to version 1. Version 2 provides better performance for numeric data and enables array column support.
-=======
  * <li> <b>protocol_version</b>: <i>enum, accepted values: auto, 1, 2</i> - The protocol version used for data serialization. <br>
  * Version 1 uses text-based serialization for all data types. Version 2 uses binary encoding for doubles. <br>
  * When set to 'auto' (default for HTTP/HTTPS), the client automatically negotiates the highest supported version with the server. <br>
  * TCP/TCPS connections default to version 1.
->>>>>>> 505a9bb9
  * </li>
  * <li> addr: <i>string</i> - Hostname and port, separated by colon. This key is mandatory, but the port part is optional. <br>
  * If no port is specified, a default will be used. <br>
@@ -203,7 +196,7 @@
    * Prototype: <i>(level: 'error'|'warn'|'info'|'debug', message: string) => void</i>. <br>
    * - 'agent' is a custom http/https agent used by the <a href="Sender.html">Sender</a> when http/https transport is used. <br>
    * An <i>undici.Agent</i> object is expected. <br>
-   * If the legacy HTTP transport is used, a <i>http.Agent</i> or <i>https.Agent</i> object is expected.
+   * If the standard HTTP transport is used, a <i>http.Agent</i> or <i>https.Agent</i> object is expected.
    */
   constructor(configurationString: string, extraOptions?: ExtraOptions) {
     parseConfigurationString(this, configurationString);
