import { PathOrFileDescriptor } from "fs";
import { Agent } from "undici";
import http from "http";
import https from "https";

import { Logger } from "./logging";
<<<<<<< HEAD
import { fetchJson } from "./utils";
=======
>>>>>>> 3f97d77e

const HTTP_PORT = 9000;
const TCP_PORT = 9009;

const HTTP = "http";
const HTTPS = "https";
const TCP = "tcp";
const TCPS = "tcps";

const ON = "on";
const OFF = "off";
const UNSAFE_OFF = "unsafe_off";

<<<<<<< HEAD
const PROTOCOL_VERSION_AUTO = "auto";
const PROTOCOL_VERSION_V1 = "1";
const PROTOCOL_VERSION_V2 = "2";

const LINE_PROTO_SUPPORT_VERSION = "line.proto.support.versions";

=======
>>>>>>> 3f97d77e
type ExtraOptions = {
  log?: Logger;
  agent?: Agent | http.Agent | https.Agent;
};

type DeprecatedOptions = {
  /** @deprecated */
  copy_buffer?: boolean;
  /** @deprecated */
  copyBuffer?: boolean;
  /** @deprecated */
  bufferSize?: number;
};

/** @classdesc
 * <a href="Sender.html">Sender</a> configuration options. <br>
 * <br>
 * Properties of the object are initialized through a configuration string. <br>
 * The configuration string has the following format: <i>&ltprotocol&gt::&ltkey&gt=&ltvalue&gt;&ltkey&gt=&ltvalue&gt;...;</i> <br>
 * The keys are case-sensitive, the trailing semicolon is optional. <br>
 * The values are validated, and an error is thrown if the format is invalid. <br>
 * <br>
 * Connection and protocol options
 * <ul>
 * <li> <b>protocol</b>: <i>enum, accepted values: http, https, tcp, tcps</i> - The protocol used to communicate with the server. <br>
 * When <i>https</i> or <i>tcps</i> used, the connection is secured with TLS encryption.
 * </li>
 * <li> <b>protocol_version</b>: <i>enum, accepted values: auto, 1, 2</i> - The protocol version used to communicate with the server. <br>
 * When <i>https</i> or <i>tcps</i> used, the connection is secured with TLS encryption.
 * </li>
 * <li> addr: <i>string</i> - Hostname and port, separated by colon. This key is mandatory, but the port part is optional. <br>
 * If no port is specified, a default will be used. <br>
 * When the protocol is HTTP/HTTPS, the port defaults to 9000. When the protocol is TCP/TCPS, the port defaults to 9009. <br>
 * <br>
 * Examples: <i>http::addr=localhost:9000</i>, <i>https::addr=localhost:9000</i>, <i>http::addr=localhost</i>, <i>tcp::addr=localhost:9009</i>
 * </li>
 * </ul>
 * <br>
 * Authentication options
 * <ul>
 * <li> username: <i>string</i> - Used for authentication. <br>
 * For HTTP, Basic Authentication requires the <i>password</i> option. <br>
 * For TCP with JWK token authentication, <i>token</i> option is required.
 * </li>
 * <li> password: <i>string</i> - Password for HTTP Basic authentication, should be accompanied by the <i>username</i> option.
 * </li>
 * <li> token: <i>string</i> - For HTTP with Bearer authentication, this is the bearer token. <br>
 * For TCP with JWK token authentication, this is the private key part of the JWK token,
 * and must be accompanied by the <i>username</i> option.
 * </li>
 * </ul>
 * <br>
 * TLS options
 * <ul>
 * <li> tls_verify: <i>enum, accepted values: on, unsafe_off</i> - When the HTTPS or TCPS protocols are selected, TLS encryption is used. <br>
 * By default, the Sender will verify the server's certificate, but this check can be disabled by setting this option to <i>off</i>. This is useful
 * non-production environments where self-signed certificates might be used, but should be avoided in production if possible.
 * </li>
 * <li> tls_ca: <i>string</i> - Path to a file containing the root CA's certificate in PEM format. <br>
 * Can be useful when self-signed certificates are used, otherwise should not be set.
 * </li>
 * </ul>
 * <br>
 * Auto flush options
 * <ul>
 * <li> auto_flush: <i>enum, accepted values: on, off</i> - The Sender automatically flushes the buffer by default. This can be switched off
 * by setting this option to <i>off</i>. <br>
 * When disabled, the flush() method of the Sender has to be called explicitly to make sure data is sent to the server. <br>
 * Manual buffer flushing can be useful, especially when we want to use transactions. When the HTTP protocol is used, each flush results in a single HTTP
 * request, which becomes a single transaction on the server side. The transaction either succeeds, and all rows sent in the request are
 * inserted; or it fails, and none of the rows make it into the database.
 * </li>
 * <li> auto_flush_rows: <i>integer</i> - The number of rows that will trigger a flush. When set to 0, row-based flushing is disabled. <br>
 * The Sender will default this parameter to 75000 rows when HTTP protocol is used, and to 600 in case of TCP protocol.
 * </li>
 * <li> auto_flush_interval: <i>integer</i> - The number of milliseconds that will trigger a flush, default value is 1000.
 * When set to 0, interval-based flushing is disabled. <br>
 * Note that the setting is checked only when a new row is added to the buffer. There is no timer registered to flush the buffer automatically.
 * </li>
 * </ul>
 * <br>
 * Buffer sizing options
 * <ul>
 * <li> init_buf_size: <i>integer</i> - Initial buffer size, defaults to 64 KiB in the Sender.
 * </li>
 * <li> max_buf_size: <i>integer</i> - Maximum buffer size, defaults to 100 MiB in the Sender. <br>
 * If the buffer would need to be extended beyond the maximum size, an error is thrown.
 * </li>
 * </ul>
 * <br>
 * HTTP request specific options
 * <ul>
 * <li> request_timeout: <i>integer</i> - The time in milliseconds to wait for a response from the server, set to 10 seconds by default. <br>
 * This is in addition to the calculation derived from the <i>request_min_throughput</i> parameter.
 * </li>
 * <li> request_min_throughput: <i>integer</i> - Minimum expected throughput in bytes per second for HTTP requests, set to 100 KiB/s seconds by default. <br>
 * If the throughput is lower than this value, the connection will time out. This is used to calculate an additional
 * timeout on top of <i>request_timeout</i>. This is useful for large requests. You can set this value to 0 to disable this logic.
 * </li>
 * <li> retry_timeout: <i>integer</i> - The time in milliseconds to continue retrying after a failed HTTP request, set to 10 seconds by default. <br>
 * The interval between retries is an exponential backoff starting at 10ms and doubling after each failed attempt up to a maximum of 1 second.
 * </li>
 * </ul>
 * <br>
 * Other options
 * <ul>
 * <li> stdlib_http: <i>enum, accepted values: on, off</i> - With HTTP protocol the Undici library is used by default. By setting this option
 * to <i>on</i> the client switches to node's core http and https modules.
 * </li>
 * <li> max_name_len: <i>integer</i> - The maximum length of a table or column name, the Sender defaults this parameter to 127. <br>
 * Recommended to use the same setting as the server, which also uses 127 by default.
 * </li>
 * </ul>
 */
class SenderOptions {
  protocol: string;
  protocol_version?: string;

  addr?: string;
  host?: string; // derived from addr
  port?: number; // derived from addr

  // replaces `auth` and `jwk` options
  username?: string;
  password?: string;
  token?: string;
  token_x?: string; // allowed, but ignored
  token_y?: string; // allowed, but ignored

  auto_flush?: boolean;
  auto_flush_rows?: number;
  auto_flush_interval?: number;

  request_min_throughput?: number;
  request_timeout?: number;
  retry_timeout?: number;

  // replaces `bufferSize` option
  init_buf_size?: number | null;
  max_buf_size?: number | null;

  tls_verify?: boolean;
  tls_ca?: PathOrFileDescriptor;
  tls_roots?: never; // not supported
  tls_roots_password?: never; // not supported

  max_name_len?: number;

  log?: Logger;
  agent?: Agent | http.Agent | https.Agent;

<<<<<<< HEAD
  legacy_http?: boolean;
=======
  stdlib_http?: boolean;
>>>>>>> 3f97d77e

  auth?: {
    username?: string;
    keyId?: string;
    password?: string;
    token?: string;
  };
  jwk?: Record<string, string>;

  /**
   * Creates a Sender options object by parsing the provided configuration string.
   *
   * @param {string} configurationString - Configuration string. <br>
   * @param {object} extraOptions - Optional extra configuration. <br>
   * - 'log' is a logging function used by the <a href="Sender.html">Sender</a>. <br>
   * Prototype: <i>(level: 'error'|'warn'|'info'|'debug', message: string) => void</i>. <br>
   * - 'agent' is a custom http/https agent used by the <a href="Sender.html">Sender</a> when http/https transport is used. <br>
   * A <i>http.Agent</i> or <i>https.Agent</i> object is expected.
   */
  constructor(configurationString: string, extraOptions?: ExtraOptions) {
    parseConfigurationString(this, configurationString);

    if (extraOptions) {
      if (extraOptions.log && typeof extraOptions.log !== "function") {
        throw new Error("Invalid logging function");
      }
      this.log = extraOptions.log;

      if (
        extraOptions.agent &&
        !(extraOptions.agent instanceof Agent) &&
        !(extraOptions.agent instanceof http.Agent) &&
        // @ts-expect-error - Not clear what the problem is, the two lines above have no issues
        !(extraOptions.agent instanceof https.Agent)
      ) {
        throw new Error("Invalid HTTP agent");
      }
      this.agent = extraOptions.agent;
    }
  }

<<<<<<< HEAD
  static async resolveAuto(options: SenderOptions) {
    parseProtocolVersion(options);
    if (options.protocol_version !== PROTOCOL_VERSION_AUTO) {
      return options;
    }

    const url = `${options.protocol}://${options.host}:${options.port}/settings`;
    const settings: {
      config: { LINE_PROTO_SUPPORT_VERSION: number[] };
    } = await fetchJson(url);
    const supportedVersions: string[] = (
      settings.config[LINE_PROTO_SUPPORT_VERSION] ?? []
    ).map((version: unknown) => String(version));

    if (supportedVersions.length === 0) {
      options.protocol_version = PROTOCOL_VERSION_V1;
    } else if (supportedVersions.includes(PROTOCOL_VERSION_V2)) {
      options.protocol_version = PROTOCOL_VERSION_V2;
    } else if (supportedVersions.includes(PROTOCOL_VERSION_V1)) {
      options.protocol_version = PROTOCOL_VERSION_V1;
    } else {
      throw new Error(
        "Unsupported protocol versions received from server: " +
          supportedVersions,
      );
    }
    return options;
  }

=======
>>>>>>> 3f97d77e
  static resolveDeprecated(
    options: SenderOptions & DeprecatedOptions,
    log: Logger,
  ) {
    if (!options) {
      return;
    }

    // deal with deprecated options
    if (options.copy_buffer !== undefined) {
      log(
        "warn",
        `Option 'copy_buffer' is not supported anymore, please, remove it`,
      );
      options.copy_buffer = undefined;
    }
    if (options.copyBuffer !== undefined) {
      log(
        "warn",
        `Option 'copyBuffer' is not supported anymore, please, remove it`,
      );
      options.copyBuffer = undefined;
    }
    if (options.bufferSize !== undefined) {
      log(
        "warn",
        `Option 'bufferSize' is not supported anymore, please, replace it with 'init_buf_size'`,
      );
      options.init_buf_size = options.bufferSize;
      options.bufferSize = undefined;
    }
  }

  /**
   * Creates a Sender options object by parsing the provided configuration string.
   *
   * @param {string} configurationString - Configuration string. <br>
   * @param {object} extraOptions - Optional extra configuration. <br>
   * - 'log' is a logging function used by the <a href="Sender.html">Sender</a>. <br>
   * Prototype: <i>(level: 'error'|'warn'|'info'|'debug', message: string) => void</i>. <br>
   * - 'agent' is a custom http/https agent used by the <a href="Sender.html">Sender</a> when http/https transport is used. <br>
   * A <i>http.Agent</i> or <i>https.Agent</i> object is expected.
   *
   * @return {SenderOptions} A Sender configuration object initialized from the provided configuration string.
   */
  static async fromConfig(
    configurationString: string,
    extraOptions?: ExtraOptions,
<<<<<<< HEAD
  ): Promise<SenderOptions> {
    const options = new SenderOptions(configurationString, extraOptions);
    await SenderOptions.resolveAuto(options);
    return options;
=======
  ): SenderOptions {
    return new SenderOptions(configurationString, extraOptions);
>>>>>>> 3f97d77e
  }

  /**
   * Creates a Sender options object by parsing the configuration string set in the <b>QDB_CLIENT_CONF</b> environment variable.
   *
   * @param {object} extraOptions - Optional extra configuration. <br>
   * - 'log' is a logging function used by the <a href="Sender.html">Sender</a>. <br>
  }in  /**br>
   * - 'agent' is a custom http/https agent used by the <a href="Sender.html">Sender</a> when http/https transport is used. <br>
   * A <i>http.Agent</i> or <i>https.Agent</i> object is expected.
   *
   * @return {SenderOptions} A Sender configuration object initialized from the <b>QDB_CLIENT_CONF</b> environment variable.
   */
<<<<<<< HEAD
  static async fromEnv(extraOptions?: ExtraOptions): Promise<SenderOptions> {
    return await SenderOptions.fromConfig(
      process.env.QDB_CLIENT_CONF,
      extraOptions,
    );
=======
  static fromEnv(extraOptions?: ExtraOptions): SenderOptions {
    return SenderOptions.fromConfig(process.env.QDB_CLIENT_CONF, extraOptions);
>>>>>>> 3f97d77e
  }
}

function parseConfigurationString(
  options: SenderOptions,
  configString: string,
) {
  if (!configString) {
    throw new Error("Configuration string is missing or empty");
  }

  const position = parseProtocol(options, configString);
  parseSettings(options, configString, position);
  parseProtocolVersion(options);
  parseAddress(options);
  parseBufferSizes(options);
  parseAutoFlushOptions(options);
  parseTlsOptions(options);
  parseRequestTimeoutOptions(options);
  parseMaxNameLength(options);
<<<<<<< HEAD
  parseLegacyTransport(options);
=======
  parseStdlibTransport(options);
>>>>>>> 3f97d77e
}

function parseSettings(
  options: SenderOptions,
  configString: string,
  position: number,
) {
  let index = configString.indexOf(";", position);
  while (index > -1) {
    if (
      index + 1 < configString.length &&
      configString.charAt(index + 1) === ";"
    ) {
      index = configString.indexOf(";", index + 2);
      continue;
    }

    parseSetting(options, configString, position, index);

    position = index + 1;
    index = configString.indexOf(";", position);
  }
  if (position < configString.length) {
    parseSetting(options, configString, position, configString.length);
  }
}

function parseSetting(
  options: SenderOptions,
  configString: string,
  position: number,
  index: number,
) {
  const setting = configString.slice(position, index).replaceAll(";;", ";");
  const equalsIndex = setting.indexOf("=");
  if (equalsIndex < 0) {
    throw new Error(`Missing '=' sign in '${setting}'`);
  }
  const key = setting.slice(0, equalsIndex);
  const value = setting.slice(equalsIndex + 1);
  validateConfigKey(key);
  validateConfigValue(key, value);
  options[key] = value;
}

const ValidConfigKeys = [
  "protocol_version",
  "addr",
  "username",
  "password",
  "token",
  "token_x",
  "token_y",
  "auto_flush",
  "auto_flush_rows",
  "auto_flush_interval",
  "request_min_throughput",
  "request_timeout",
  "retry_timeout",
  "init_buf_size",
  "max_buf_size",
  "max_name_len",
  "stdlib_http",
  "tls_verify",
  "legacy_http",
  "tls_ca",
  "tls_roots",
  "tls_roots_password",
];

function validateConfigKey(key: string) {
  if (!ValidConfigKeys.includes(key)) {
    throw new Error(`Unknown configuration key: '${key}'`);
  }
}

function validateConfigValue(key: string, value: string) {
  if (!value) {
    throw new Error(`Invalid configuration, value is not set for '${key}'`);
  }
  for (let i = 0; i < value.length; i++) {
    const unicode = value.codePointAt(i);
    if (unicode < 0x20 || (unicode > 0x7e && unicode < 0xa0)) {
      throw new Error(
        `Invalid configuration, control characters are not allowed: '${value}'`,
      );
    }
  }
}

function parseProtocol(options: SenderOptions, configString: string) {
  const index = configString.indexOf("::");
  if (index < 0) {
    throw new Error(
      "Missing protocol, configuration string format: 'protocol::key1=value1;key2=value2;key3=value3;'",
    );
  }

  options.protocol = configString.slice(0, index) as string;
  switch (options.protocol) {
    case HTTP:
    case HTTPS:
    case TCP:
    case TCPS:
      break;
    default:
      throw new Error(
        `Invalid protocol: '${options.protocol}', accepted protocols: 'http', 'https', 'tcp', 'tcps'`,
      );
  }
  return index + 2;
}

function parseProtocolVersion(options: SenderOptions) {
  const protocol_version = options.protocol_version ?? PROTOCOL_VERSION_AUTO;
  switch (protocol_version) {
    case PROTOCOL_VERSION_AUTO:
      switch (options.protocol) {
        case HTTP:
        case HTTPS:
          options.protocol_version = PROTOCOL_VERSION_AUTO;
          break;
        default:
          options.protocol_version = PROTOCOL_VERSION_V1;
      }
      break;
    case PROTOCOL_VERSION_V1:
    case PROTOCOL_VERSION_V2:
      break;
    default:
      throw new Error(
        `Invalid protocol version: '${protocol_version}', accepted values: 'auto', '1', '2'`,
      );
  }
  return;
}

function parseAddress(options: SenderOptions) {
  if (!options.addr) {
    throw new Error("Invalid configuration, 'addr' is required");
  }

  const index = options.addr.indexOf(":");
  if (index < 0) {
    options.host = options.addr;
    switch (options.protocol) {
      case HTTP:
      case HTTPS:
        options.port = HTTP_PORT;
        return;
      case TCP:
      case TCPS:
        options.port = TCP_PORT;
        return;
      default:
        throw new Error(
          `Invalid protocol: '${options.protocol}', accepted protocols: 'http', 'https', 'tcp', 'tcps'`,
        );
    }
  }

  options.host = options.addr.slice(0, index);
  if (!options.host) {
    throw new Error(`Host name is required`);
  }

  const portStr = options.addr.slice(index + 1);
  if (!portStr) {
    throw new Error(`Port is required`);
  }
  options.port = Number(portStr);
  if (isNaN(options.port)) {
    throw new Error(`Invalid port: '${portStr}'`);
  }
  if (!Number.isInteger(options.port) || options.port < 1) {
    throw new Error(`Invalid port: ${options.port}`);
  }
}

function parseBufferSizes(options: SenderOptions) {
  parseInteger(options, "init_buf_size", "initial buffer size", 1);
  parseInteger(options, "max_buf_size", "max buffer size", 1);
}

function parseAutoFlushOptions(options: SenderOptions) {
  parseBoolean(options, "auto_flush", "auto flush");
  parseInteger(options, "auto_flush_rows", "auto flush rows", 0);
  parseInteger(options, "auto_flush_interval", "auto flush interval", 0);
}

function parseTlsOptions(options: SenderOptions) {
  parseBoolean(options, "tls_verify", "TLS verify", UNSAFE_OFF);

  if (options.tls_roots || options.tls_roots_password) {
    throw new Error(
      "'tls_roots' and 'tls_roots_password' options are not supported, please, " +
        "use the 'tls_ca' option or the NODE_EXTRA_CA_CERTS environment variable instead",
    );
  }
}

function parseRequestTimeoutOptions(options: SenderOptions) {
  parseInteger(options, "request_min_throughput", "request min throughput", 1);
  parseInteger(options, "request_timeout", "request timeout", 1);
  parseInteger(options, "retry_timeout", "retry timeout", 0);
}

function parseMaxNameLength(options: SenderOptions) {
  parseInteger(options, "max_name_len", "max name length", 1);
}

<<<<<<< HEAD
function parseLegacyTransport(options: SenderOptions) {
  parseBoolean(options, "legacy_http", "legacy http");
=======
function parseStdlibTransport(options: SenderOptions) {
  parseBoolean(options, "stdlib_http", "stdlib http");
>>>>>>> 3f97d77e
}

function parseBoolean(
  options: SenderOptions,
  property: string,
  description: string,
  offValue = OFF,
) {
  if (options[property]) {
    const property_str = options[property];
    switch (property_str) {
      case ON:
        options[property] = true;
        break;
      case offValue:
        options[property] = false;
        break;
      default:
        throw new Error(`Invalid ${description} option: '${property_str}'`);
    }
  }
}

function parseInteger(
  options: SenderOptions,
  property: string,
  description: string,
  lowerBound: number,
) {
  if (options[property]) {
    const property_str = options[property];
    options[property] = Number(property_str);
    if (isNaN(options[property])) {
      throw new Error(
        `Invalid ${description} option, not a number: '${property_str}'`,
      );
    }
    if (
      !Number.isInteger(options[property]) ||
      options[property] < lowerBound
    ) {
      throw new Error(`Invalid ${description} option: ${options[property]}`);
    }
  }
}

<<<<<<< HEAD
export {
  SenderOptions,
  ExtraOptions,
  HTTP,
  HTTPS,
  TCP,
  TCPS,
  PROTOCOL_VERSION_AUTO,
  PROTOCOL_VERSION_V1,
  PROTOCOL_VERSION_V2,
};
=======
export { SenderOptions, ExtraOptions, HTTP, HTTPS, TCP, TCPS };
>>>>>>> 3f97d77e
<|MERGE_RESOLUTION|>--- conflicted
+++ resolved
@@ -4,10 +4,7 @@
 import https from "https";
 
 import { Logger } from "./logging";
-<<<<<<< HEAD
 import { fetchJson } from "./utils";
-=======
->>>>>>> 3f97d77e
 
 const HTTP_PORT = 9000;
 const TCP_PORT = 9009;
@@ -21,15 +18,12 @@
 const OFF = "off";
 const UNSAFE_OFF = "unsafe_off";
 
-<<<<<<< HEAD
 const PROTOCOL_VERSION_AUTO = "auto";
 const PROTOCOL_VERSION_V1 = "1";
 const PROTOCOL_VERSION_V2 = "2";
 
 const LINE_PROTO_SUPPORT_VERSION = "line.proto.support.versions";
 
-=======
->>>>>>> 3f97d77e
 type ExtraOptions = {
   log?: Logger;
   agent?: Agent | http.Agent | https.Agent;
@@ -181,11 +175,7 @@
   log?: Logger;
   agent?: Agent | http.Agent | https.Agent;
 
-<<<<<<< HEAD
-  legacy_http?: boolean;
-=======
   stdlib_http?: boolean;
->>>>>>> 3f97d77e
 
   auth?: {
     username?: string;
@@ -227,7 +217,6 @@
     }
   }
 
-<<<<<<< HEAD
   static async resolveAuto(options: SenderOptions) {
     parseProtocolVersion(options);
     if (options.protocol_version !== PROTOCOL_VERSION_AUTO) {
@@ -257,8 +246,6 @@
     return options;
   }
 
-=======
->>>>>>> 3f97d77e
   static resolveDeprecated(
     options: SenderOptions & DeprecatedOptions,
     log: Logger,
@@ -307,15 +294,10 @@
   static async fromConfig(
     configurationString: string,
     extraOptions?: ExtraOptions,
-<<<<<<< HEAD
   ): Promise<SenderOptions> {
     const options = new SenderOptions(configurationString, extraOptions);
     await SenderOptions.resolveAuto(options);
     return options;
-=======
-  ): SenderOptions {
-    return new SenderOptions(configurationString, extraOptions);
->>>>>>> 3f97d77e
   }
 
   /**
@@ -329,16 +311,11 @@
    *
    * @return {SenderOptions} A Sender configuration object initialized from the <b>QDB_CLIENT_CONF</b> environment variable.
    */
-<<<<<<< HEAD
   static async fromEnv(extraOptions?: ExtraOptions): Promise<SenderOptions> {
     return await SenderOptions.fromConfig(
       process.env.QDB_CLIENT_CONF,
       extraOptions,
     );
-=======
-  static fromEnv(extraOptions?: ExtraOptions): SenderOptions {
-    return SenderOptions.fromConfig(process.env.QDB_CLIENT_CONF, extraOptions);
->>>>>>> 3f97d77e
   }
 }
 
@@ -359,11 +336,7 @@
   parseTlsOptions(options);
   parseRequestTimeoutOptions(options);
   parseMaxNameLength(options);
-<<<<<<< HEAD
-  parseLegacyTransport(options);
-=======
   parseStdlibTransport(options);
->>>>>>> 3f97d77e
 }
 
 function parseSettings(
@@ -428,7 +401,6 @@
   "max_name_len",
   "stdlib_http",
   "tls_verify",
-  "legacy_http",
   "tls_ca",
   "tls_roots",
   "tls_roots_password",
@@ -575,13 +547,8 @@
   parseInteger(options, "max_name_len", "max name length", 1);
 }
 
-<<<<<<< HEAD
-function parseLegacyTransport(options: SenderOptions) {
-  parseBoolean(options, "legacy_http", "legacy http");
-=======
 function parseStdlibTransport(options: SenderOptions) {
   parseBoolean(options, "stdlib_http", "stdlib http");
->>>>>>> 3f97d77e
 }
 
 function parseBoolean(
@@ -628,7 +595,6 @@
   }
 }
 
-<<<<<<< HEAD
 export {
   SenderOptions,
   ExtraOptions,
@@ -639,7 +605,4 @@
   PROTOCOL_VERSION_AUTO,
   PROTOCOL_VERSION_V1,
   PROTOCOL_VERSION_V2,
-};
-=======
-export { SenderOptions, ExtraOptions, HTTP, HTTPS, TCP, TCPS };
->>>>>>> 3f97d77e
+};