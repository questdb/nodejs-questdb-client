--- conflicted
+++ resolved
@@ -4,13 +4,8 @@
 import { SenderBufferBase } from "./base";
 
 /**
-<<<<<<< HEAD
- * Buffer implementation for QuestDB line protocol version 1.
- * Supports basic column types but does not support array columns.
-=======
  * Buffer implementation for protocol version 1.
  * Sends floating point numbers in their text form.
->>>>>>> 505a9bb9
  */
 class SenderBufferV1 extends SenderBufferBase {
   /**
@@ -22,18 +17,11 @@
   }
 
   /**
-<<<<<<< HEAD
-   * Write a float column with its value into the buffer using v1 format.
-   * @param name - Column name
-   * @param value - Float value to write
-   * @returns Reference to this sender buffer for method chaining
-=======
    * Write a float column with its value into the buffer using v1 serialization (text format).
    *
    * @param {string} name - Column name.
    * @param {number} value - Column value, accepts only number values.
    * @return {Sender} Returns with a reference to this sender.
->>>>>>> 505a9bb9
    */
   floatColumn(name: string, value: number): SenderBuffer {
     this.writeColumn(
