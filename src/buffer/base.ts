// @ts-check
import { Buffer } from "node:buffer";

import { log, Logger } from "../logging";
import { validateColumnName, validateTableName } from "../validation";
import { SenderOptions } from "../options";
import {
  SenderBuffer,
  DEFAULT_BUFFER_SIZE,
  DEFAULT_MAX_BUFFER_SIZE,
} from "./index";
import {
  ArrayPrimitive,
  isInteger,
  timestampToMicros,
  timestampToNanos,
  TimestampUnit,
} from "../utils";

// Default maximum length for table and column names.
const DEFAULT_MAX_NAME_LENGTH = 127;

/**
<<<<<<< HEAD
 * Abstract base class for QuestDB line protocol buffer implementations.
 * Provides common functionality for building line protocol messages including
 * table names, symbols, columns, and timestamps.
=======
 * Abstract base class for SenderBuffer implementations. <br>
 * Provides common functionality for writing data into the buffer.
>>>>>>> 505a9bb9
 */
abstract class SenderBufferBase implements SenderBuffer {
  private bufferSize: number;
  private readonly maxBufferSize: number;
  private buffer: Buffer<ArrayBuffer>;
  private position: number;
  private endOfLastRow: number;

  private hasTable: boolean;
  private hasSymbols: boolean;
  private hasColumns: boolean;

  private readonly maxNameLength: number;

  protected readonly log: Logger;

  /**
   * Creates an instance of SenderBufferBase.
   *
   * @param options - Sender configuration object containing buffer and naming options
   */
  protected constructor(options: SenderOptions) {
    this.log = options && typeof options.log === "function" ? options.log : log;
    SenderOptions.resolveDeprecated(options, this.log);

    this.maxNameLength =
      options && isInteger(options.max_name_len, 1)
        ? options.max_name_len
        : DEFAULT_MAX_NAME_LENGTH;

    this.maxBufferSize =
      options && isInteger(options.max_buf_size, 1)
        ? options.max_buf_size
        : DEFAULT_MAX_BUFFER_SIZE;
    this.resize(
      options && isInteger(options.init_buf_size, 1)
        ? options.init_buf_size
        : DEFAULT_BUFFER_SIZE,
    );

    this.reset();
  }

  /**
<<<<<<< HEAD
   * Extends the size of the sender's buffer.
=======
   * Extends the size of the buffer. <br>
>>>>>>> 505a9bb9
   * Can be used to increase the size of buffer if overflown.
   * The buffer's content is copied into the new buffer.
   *
   * @param bufferSize - New size of the buffer used by the sender, provided in bytes
   * @throws Error if the requested buffer size exceeds the maximum allowed size
   */
  private resize(bufferSize: number) {
    if (bufferSize > this.maxBufferSize) {
      throw new Error(
        `Max buffer size is ${this.maxBufferSize} bytes, requested buffer size: ${bufferSize}`,
      );
    }
    this.bufferSize = bufferSize;
    // Allocating an extra byte because Buffer.write() does not fail if the length of the data to be written is
    // longer than the size of the buffer. It simply just writes whatever it can, and returns.
    // If we can write into the extra byte, that indicates buffer overflow.
    // See the check in the write() function.
    const newBuffer = Buffer.alloc(this.bufferSize + 1, 0);
    if (this.buffer) {
      this.buffer.copy(newBuffer);
    }
    this.buffer = newBuffer;
  }

  /**
   * Resets the buffer, data added to the buffer will be lost. <br>
   * In other words it clears the buffer and sets the writing position to the beginning of the buffer.
   *
   * @return {Sender} Returns with a reference to this sender.
   */
  reset(): SenderBuffer {
    this.position = 0;
    this.startNewRow();
    return this;
  }

  private startNewRow() {
    this.endOfLastRow = this.position;
    this.hasTable = false;
    this.hasSymbols = false;
    this.hasColumns = false;
  }

  /**
   * @return {Buffer} Returns a cropped buffer, or null if there is nothing to send. <br>
   * The returned buffer is backed by this buffer instance, meaning the view can change as the buffer is mutated.
   * Used only in tests to assert the buffer's content.
   */
  toBufferView(pos = this.endOfLastRow): Buffer {
    return pos > 0 ? this.buffer.subarray(0, pos) : null;
  }

  /**
   * @return {Buffer} Returns a cropped buffer ready to send to the server, or null if there is nothing to send. <br>
   * The returned buffer is a copy of this buffer.
   * It also compacts the buffer.
   */
  toBufferNew(pos = this.endOfLastRow): Buffer {
    if (pos > 0) {
      const data = Buffer.allocUnsafe(pos);
      this.buffer.copy(data, 0, 0, pos);
      this.compact();
      return data;
    }
    return null;
  }

  /**
   * Write the table name into the buffer.
   *
   * @param {string} table - Table name.
   * @return {Sender} Returns with a reference to this sender.
   */
  table(table: string): SenderBuffer {
    if (typeof table !== "string") {
      throw new Error(`Table name must be a string, received ${typeof table}`);
    }
    if (this.hasTable) {
      throw new Error("Table name has already been set");
    }
    validateTableName(table, this.maxNameLength);
    this.checkCapacity([table], table.length);
    this.writeEscaped(table);
    this.hasTable = true;
    return this;
  }

  /**
   * Write a symbol name and value into the buffer.
   *
   * @param {string} name - Symbol name.
   * @param {unknown} value - Symbol value, toString() is called to extract the actual symbol value from the parameter.
   * @return {Sender} Returns with a reference to this sender.
   */
  symbol(name: string, value: unknown): SenderBuffer {
    if (typeof name !== "string") {
      throw new Error(`Symbol name must be a string, received ${typeof name}`);
    }
    if (!this.hasTable || this.hasColumns) {
      throw new Error(
        "Symbol can be added only after table name is set and before any column added",
      );
    }
    const valueStr = value.toString();
    this.checkCapacity([name, valueStr], 2 + name.length + valueStr.length);
    this.write(",");
    validateColumnName(name, this.maxNameLength);
    this.writeEscaped(name);
    this.write("=");
    this.writeEscaped(valueStr);
    this.hasSymbols = true;
    return this;
  }

  /**
   * Write a string column with its value into the buffer.
   *
   * @param {string} name - Column name.
   * @param {string} value - Column value, accepts only string values.
   * @return {Sender} Returns with a reference to this sender.
   */
  stringColumn(name: string, value: string): SenderBuffer {
    this.writeColumn(
      name,
      value,
      () => {
        this.checkCapacity([value], 2 + value.length);
        this.write('"');
        this.writeEscaped(value, true);
        this.write('"');
      },
      "string",
    );
    return this;
  }

  /**
   * Write a boolean column with its value into the buffer.
   *
   * @param {string} name - Column name.
   * @param {boolean} value - Column value, accepts only boolean values.
   * @return {Sender} Returns with a reference to this sender.
   */
  booleanColumn(name: string, value: boolean): SenderBuffer {
    this.writeColumn(
      name,
      value,
      () => {
        this.checkCapacity([], 1);
        this.write(value ? "t" : "f");
      },
      "boolean",
    );
    return this;
  }

  /**
   * Write a float column with its value into the buffer.
   *
   * @param {string} name - Column name.
   * @param {number} value - Column value, accepts only number values.
   * @return {Sender} Returns with a reference to this sender.
   */
  abstract floatColumn(name: string, value: number): SenderBuffer;

  /**
   * Write an array column with its values into the buffer of the sender.
   * Must be implemented by concrete buffer classes based on protocol version.
   *
   * @param name - Column name
   * @param value - Array values to be written
   * @returns Reference to this sender buffer for method chaining
   */
  abstract arrayColumn(name: string, value: unknown[]): SenderBuffer;

  /**
   * Write an integer column with its value into the buffer.
   *
   * @param {string} name - Column name.
   * @param {number} value - Column value, accepts only number values.
   * @return {Sender} Returns with a reference to this sender.
   * @throws Error if the value is not an integer
   */
  intColumn(name: string, value: number): SenderBuffer {
    if (!Number.isInteger(value)) {
      throw new Error(`Value must be an integer, received ${value}`);
    }
    this.writeColumn(name, value, () => {
      const valueStr = value.toString();
      this.checkCapacity([valueStr], 1);
      this.write(valueStr);
      this.write("i");
    });
    return this;
  }

  /**
   * Write a timestamp column with its value into the buffer.
   *
   * @param {string} name - Column name.
   * @param {number | bigint} value - Epoch timestamp, accepts numbers or BigInts.
   * @param {string} [unit=us] - Timestamp unit. Supported values: 'ns' - nanoseconds, 'us' - microseconds, 'ms' - milliseconds. Defaults to 'us'.
   * @return {Sender} Returns with a reference to this sender.
   */
  timestampColumn(
    name: string,
    value: number | bigint,
    unit: TimestampUnit = "us",
  ): SenderBuffer {
    if (typeof value !== "bigint" && !Number.isInteger(value)) {
      throw new Error(`Value must be an integer or BigInt, received ${value}`);
    }
    this.writeColumn(name, value, () => {
      const valueMicros = timestampToMicros(BigInt(value), unit);
      const valueStr = valueMicros.toString();
      this.checkCapacity([valueStr], 1);
      this.write(valueStr);
      this.write("t");
    });
    return this;
  }

  /**
   * Closing the row after writing the designated timestamp into the buffer.
   *
   * @param {number | bigint} timestamp - Designated epoch timestamp, accepts numbers or BigInts.
   * @param {string} [unit=us] - Timestamp unit. Supported values: 'ns' - nanoseconds, 'us' - microseconds, 'ms' - milliseconds. Defaults to 'us'.
   */
  at(timestamp: number | bigint, unit: TimestampUnit = "us") {
    if (!this.hasSymbols && !this.hasColumns) {
      throw new Error(
        "The row must have a symbol or column set before it is closed",
      );
    }
    if (typeof timestamp !== "bigint" && !Number.isInteger(timestamp)) {
      throw new Error(
        `Designated timestamp must be an integer or BigInt, received ${timestamp}`,
      );
    }
    const timestampNanos = timestampToNanos(BigInt(timestamp), unit);
    const timestampStr = timestampNanos.toString();
    this.checkCapacity([timestampStr], 2);
    this.write(" ");
    this.write(timestampStr);
    this.write("\n");
    this.startNewRow();
  }

  /**
   * Closing the row without writing designated timestamp into the buffer. <br>
   * Designated timestamp will be populated by the server on this record.
   */
  atNow() {
    if (!this.hasSymbols && !this.hasColumns) {
      throw new Error(
        "The row must have a symbol or column set before it is closed",
      );
    }
    this.checkCapacity([], 1);
    this.write("\n");
    this.startNewRow();
  }

  /**
<<<<<<< HEAD
   * Checks if the buffer has sufficient capacity for additional data and resizes if needed.
   * @param data - Array of strings to calculate the required capacity for
   * @param base - Base number of bytes to add to the calculation
   */
=======
   * Returns the current position of the buffer. <br>
   * New data will be written into the buffer starting from this position.
   */
  currentPosition(): number {
    return this.position;
  }

>>>>>>> 505a9bb9
  protected checkCapacity(data: string[], base = 0) {
    let length = base;
    for (const str of data) {
      length += Buffer.byteLength(str, "utf8");
    }
    if (this.position + length > this.bufferSize) {
      let newSize = this.bufferSize;
      do {
        newSize += this.bufferSize;
      } while (this.position + length > newSize);
      this.resize(newSize);
    }
  }

  /**
   * Compacts the buffer by removing data from completed rows.
   * Moves any remaining data to the beginning of the buffer.
   */
  private compact() {
    if (this.endOfLastRow > 0) {
      this.buffer.copy(this.buffer, 0, this.endOfLastRow, this.position);
      this.position = this.position - this.endOfLastRow;
      this.endOfLastRow = 0;
    }
  }

  /**
   * Common logic for writing column data to the buffer.
   * @param name - Column name
   * @param value - Column value 
   * @param writeValue - Function to write the value portion to the buffer
   * @param valueType - Optional expected type for validation
   */
  protected writeColumn(
    name: string,
    value: unknown,
    writeValue: () => void,
    valueType?: string,
  ) {
    if (typeof name !== "string") {
      throw new Error(`Column name must be a string, received ${typeof name}`);
    }
    if (valueType && typeof value !== valueType) {
      throw new Error(
        `Column value must be of type ${valueType}, received ${typeof value}`,
      );
    }
    if (!this.hasTable) {
      throw new Error("Column can be set only after table name is set");
    }
    this.checkCapacity([name], 2 + name.length);
    this.write(this.hasColumns ? "," : " ");
    validateColumnName(name, this.maxNameLength);
    this.writeEscaped(name);
    this.write("=");
    writeValue();
    this.assertBufferOverflow();
    this.hasColumns = true;
  }

  /**
   * Writes string data to the buffer at the current position.
   * @param data - String data to write
   */
  protected write(data: string) {
    this.position += this.buffer.write(data, this.position);
  }

  /**
   * Writes a single byte to the buffer at the current position.
   * @param data - Byte value to write
   */
  protected writeByte(data: number) {
    this.position = this.buffer.writeInt8(data, this.position);
  }

  /**
   * Writes a 32-bit integer to the buffer in little-endian format.
   * @param data - Integer value to write
   */
  protected writeInt(data: number) {
    this.position = this.buffer.writeInt32LE(data, this.position);
  }

  /**
   * Writes a double-precision float to the buffer in little-endian format.
   * @param data - Double value to write
   */
  protected writeDouble(data: number) {
    this.position = this.buffer.writeDoubleLE(data, this.position);
  }

  /**
   * Writes array data to the buffer including dimensions and values.
   * @param arr - Array to write to the buffer
   */
  protected writeArray(
    arr: unknown[],
    dimensions: number[],
    type: ArrayPrimitive,
  ) {
    this.checkCapacity([], 1 + dimensions.length * 4);
    this.writeByte(dimensions.length);
    for (let i = 0; i < dimensions.length; i++) {
      this.writeInt(dimensions[i]);
    }

    this.checkCapacity([], SenderBufferBase.arraySize(dimensions, type));
    this.writeArrayValues(arr, dimensions);
  }

  private writeArrayValues(arr: unknown[], dimensions: number[]) {
    if (Array.isArray(arr[0])) {
      for (let i = 0; i < arr.length; i++) {
        this.writeArrayValues(arr[i] as unknown[], dimensions);
      }
    } else {
      const type = typeof arr[0];
      switch (type) {
        case "number":
          for (let i = 0; i < arr.length; i++) {
            this.position = this.buffer.writeDoubleLE(
              arr[i] as number,
              this.position,
            );
          }
          break;
        default:
          throw new Error(`Unsupported array type [type=${type}]`);
      }
    }
  }

  private writeEscaped(data: string, quoted = false) {
    for (const ch of data) {
      if (ch > "\\") {
        this.write(ch);
        continue;
      }

      switch (ch) {
        case " ":
        case ",":
        case "=":
          if (!quoted) {
            this.write("\\");
          }
          this.write(ch);
          break;
        case "\n":
        case "\r":
          this.write("\\");
          this.write(ch);
          break;
        case '"':
          if (quoted) {
            this.write("\\");
          }
          this.write(ch);
          break;
        case "\\":
          this.write("\\\\");
          break;
        default:
          this.write(ch);
          break;
      }
    }
  }

  private static arraySize(dimensions: number[], type: ArrayPrimitive): number {
    let numOfElements = 1;
    for (let i = 0; i < dimensions.length; i++) {
      numOfElements *= dimensions[i];
    }

    switch (type) {
      case "number":
        return numOfElements * 8;
      case "boolean":
        return numOfElements;
      case "string":
        // in case of string[] capacity check is done separately for each array element
        return 0;
      default:
        throw new Error(`Unsupported array type [type=${type}]`);
    }
  }

  private assertBufferOverflow() {
    if (this.position > this.bufferSize) {
      // should never happen, if checkCapacity() is correctly used
      throw new Error(
        `Buffer overflow [position=${this.position}, bufferSize=${this.bufferSize}]`,
      );
    }
  }
}

export { SenderBufferBase };<|MERGE_RESOLUTION|>--- conflicted
+++ resolved
@@ -21,14 +21,8 @@
 const DEFAULT_MAX_NAME_LENGTH = 127;
 
 /**
-<<<<<<< HEAD
- * Abstract base class for QuestDB line protocol buffer implementations.
- * Provides common functionality for building line protocol messages including
- * table names, symbols, columns, and timestamps.
-=======
  * Abstract base class for SenderBuffer implementations. <br>
  * Provides common functionality for writing data into the buffer.
->>>>>>> 505a9bb9
  */
 abstract class SenderBufferBase implements SenderBuffer {
   private bufferSize: number;
@@ -73,11 +67,7 @@
   }
 
   /**
-<<<<<<< HEAD
-   * Extends the size of the sender's buffer.
-=======
    * Extends the size of the buffer. <br>
->>>>>>> 505a9bb9
    * Can be used to increase the size of buffer if overflown.
    * The buffer's content is copied into the new buffer.
    *
@@ -342,20 +332,18 @@
   }
 
   /**
-<<<<<<< HEAD
+   * Returns the current position of the buffer. <br>
+   * New data will be written into the buffer starting from this position.
+   */
+  currentPosition(): number {
+    return this.position;
+  }
+
+  /**
    * Checks if the buffer has sufficient capacity for additional data and resizes if needed.
    * @param data - Array of strings to calculate the required capacity for
    * @param base - Base number of bytes to add to the calculation
    */
-=======
-   * Returns the current position of the buffer. <br>
-   * New data will be written into the buffer starting from this position.
-   */
-  currentPosition(): number {
-    return this.position;
-  }
-
->>>>>>> 505a9bb9
   protected checkCapacity(data: string[], base = 0) {
     let length = base;
     for (const str of data) {
