--- conflicted
+++ resolved
@@ -229,6 +229,13 @@
    */
   abstract floatColumn(name: string, value: number): SenderBuffer;
 
+  /**
+   * Writes an array column with its values into the buffer.
+   *
+   * @param {string} name - Column name.
+   * @param {unknown[]} value - Column value, accepts only arrays.
+   * @return {Sender} Returns with a reference to this sender.
+   */
   abstract arrayColumn(name: string, value: unknown[]): SenderBuffer;
 
   /**
@@ -372,7 +379,6 @@
     this.writeEscaped(name);
     this.write("=");
     writeValue();
-    this.assertBufferOverflow();
     this.hasColumns = true;
   }
 
@@ -382,18 +388,14 @@
 
   protected writeByte(data: number) {
     this.position = this.buffer.writeInt8(data, this.position);
-<<<<<<< HEAD
   }
 
   protected writeInt(data: number) {
     this.position = this.buffer.writeInt32LE(data, this.position);
-=======
->>>>>>> 7c797394
   }
 
   protected writeDouble(data: number) {
     this.position = this.buffer.writeDoubleLE(data, this.position);
-<<<<<<< HEAD
   }
 
   protected writeArray(
@@ -431,8 +433,6 @@
           throw new Error(`Unsupported array type [type=${type}]`);
       }
     }
-=======
->>>>>>> 7c797394
   }
 
   private writeEscaped(data: string, quoted = false) {
@@ -490,15 +490,6 @@
         throw new Error(`Unsupported array type [type=${type}]`);
     }
   }
-
-  private assertBufferOverflow() {
-    if (this.position > this.bufferSize) {
-      // should never happen, if checkCapacity() is correctly used
-      throw new Error(
-        `Buffer overflow [position=${this.position}, bufferSize=${this.bufferSize}]`,
-      );
-    }
-  }
 }
 
 export { SenderBufferBase };