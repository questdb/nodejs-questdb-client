--- conflicted
+++ resolved
@@ -1,5 +1,6 @@
 /**
- * Supported primitive types for QuestDB arrays.
+ * Primitive types for QuestDB arrays. <br>
+ * Currently only <i>number</i> arrays are supported by the server.
  */
 type ArrayPrimitive = "number" | "boolean" | "string" | null;
 
@@ -87,6 +88,17 @@
   return dimensions;
 }
 
+/**
+ * Validates an array structure. <br>
+ * Validation fails if:
+ * - <i>data</i> is not an array
+ * - the array is irregular: the length of its sub-arrays are different
+ *  - the array is not homogenous: the array contains mixed types
+ * @param data - The array to validate
+ * @param dimensions - The shape of the array
+ * @returns The primitive type of the array's elements
+ * @throws Error if the validation fails
+ */
 function validateArray(data: unknown[], dimensions: number[]): ArrayPrimitive {
   if (data === null || data === undefined) {
     return null;
@@ -143,11 +155,7 @@
 }
 
 /**
-<<<<<<< HEAD
- * Fetches JSON data from a URL with error handling.
-=======
  * Fetches JSON data from a URL.
->>>>>>> 505a9bb9
  * @template T - The expected type of the JSON response
  * @param url - The URL to fetch from
  * @returns Promise resolving to the parsed JSON data
